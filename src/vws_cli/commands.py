--- conflicted
+++ resolved
@@ -320,12 +320,8 @@
         server_secret_key=server_secret_key,
     )
 
-<<<<<<< HEAD
-    target_id = vws_client.update_target(target_id=target_id)
-=======
     vws_client.update_target(target_id=target_id)
 
->>>>>>> 0caa8950
 
 _SECONDS_BETWEEN_REQUESTS_DEFAULT = 0.2
 
