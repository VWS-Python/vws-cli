--- conflicted
+++ resolved
@@ -192,21 +192,12 @@
     vws_client.delete_target(target_id=target_id)
 
 
-<<<<<<< HEAD
-# TODO help for these options
-# TODO move to common options to use with update
-# TODO metadata encoding?
 @click.command(name='add-target')
 @server_access_key_option
 @server_secret_key_option
-@click.option('--name', type=str, required=True)
-@click.option('--width', type=float, required=True)
-@click.option(
-    '--image',
-    'image_file_path',
-    type=click_pathlib.Path(exists=True, file_okay=True, dir_okay=False),
-    required=True,
-)
+@target_name_option
+@target_width_option
+@target_image_option
 @click.option(
     '--application-metadata',
     type=str,
@@ -216,14 +207,6 @@
     '--active-flag-false',
     is_flag=True,
 )
-=======
-@click.command(name='add-target')
-@server_access_key_option
-@server_secret_key_option
-@target_name_option
-@target_width_option
-@target_image_option
->>>>>>> 6f340c0a
 def add_target(
     server_access_key: str,
     server_secret_key: str,
@@ -238,10 +221,7 @@
 
     \b
     See
-<<<<<<< HEAD
-=======
     https://library.vuforia.com/articles/Solution/How-To-Use-the-Vuforia-Web-Services-API#How-To-Add-a-Target
->>>>>>> 6f340c0a
     """
     vws_client = VWS(
         server_access_key=server_access_key,
