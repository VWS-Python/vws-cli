"""``click`` commands the VWS CLI."""

import contextlib
import dataclasses
import io
import sys
from collections.abc import Callable, Iterator
from pathlib import Path

import click
import yaml
from beartype import beartype
from vws import VWS
from vws.exceptions.base_exceptions import VWSError
from vws.exceptions.custom_exceptions import (
    OopsAnErrorOccurredPossiblyBadNameError,
    TargetProcessingTimeoutError,
)
from vws.exceptions.vws_exceptions import (
    AuthenticationFailureError,
    BadImageError,
    DateRangeError,
    FailError,
    ImageTooLargeError,
    MetadataTooLargeError,
    ProjectHasNoAPIAccessError,
    ProjectInactiveError,
    ProjectSuspendedError,
    RequestQuotaReachedError,
    RequestTimeTooSkewedError,
    TargetNameExistError,
    TargetQuotaReachedError,
    TargetStatusNotSuccessError,
    TargetStatusProcessingError,
    UnknownTargetError,
)

from vws_cli.options.credentials import (
    server_access_key_option,
    server_secret_key_option,
)
from vws_cli.options.targets import (
    ActiveFlagChoice,
    active_flag_option,
    application_metadata_option,
    target_id_option,
    target_image_option,
    target_name_option,
    target_width_option,
)


@beartype
def _get_error_message(exc: Exception) -> str:
    """Get an error message from a VWS exception."""
    if isinstance(exc, UnknownTargetError):
        return f'Error: Target "{exc.target_id}" does not exist.'

    if isinstance(exc, TargetNameExistError):
        return f'Error: There is already a target named "{exc.target_name}".'

    if isinstance(exc, TargetStatusNotSuccessError):
        return (
            f'Error: The target "{exc.target_id}" cannot be updated as it is '
            "in the processing state."
        )

    if isinstance(exc, TargetStatusProcessingError):
        return (
            f'Error: The target "{exc.target_id}" cannot be deleted as it is '
            "in the processing state."
        )

    exc_type_to_message: dict[type[Exception], str] = {
        AuthenticationFailureError: "The given secret key was incorrect.",
        BadImageError: "Error: The given image is corrupted or the format is not supported.",
        DateRangeError: "Error: There was a problem with the date details given in the request.",
        FailError: "Error: The request made to Vuforia was invalid and could not be processed. Check the given parameters.",
        ImageTooLargeError: "Error: The given image is too large.",
        MetadataTooLargeError: "Error: The given metadata is too large.",
        OopsAnErrorOccurredPossiblyBadNameError: "Error: There was an unknown error from Vuforia. This may be because there is a problem with the given name.",
        ProjectInactiveError: "Error: The project associated with the given keys is inactive.",
        RequestQuotaReachedError: "Error: The maximum number of API calls for this database has been reached.",
        RequestTimeTooSkewedError: "Error: Vuforia reported that the time given with this request was outside the expected range. This may be because the system clock is out of sync.",
        TargetProcessingTimeoutError: "Error: The target processing time has exceeded the allowed limit.",
        TargetQuotaReachedError: "Error: The maximum number of targets for this database has been reached.",
        ProjectSuspendedError: "Error: The request could not be completed because this database has been suspended.",
        ProjectHasNoAPIAccessError: "Error: The request could not be completed because this database is not allowed to make API requests.",
    }

    return exc_type_to_message[type(exc)]


@beartype
@contextlib.contextmanager
def handle_vws_exceptions() -> Iterator[None]:
    """Show error messages and catch exceptions from ``VWS-Python``."""
    error_message = ""

    try:
        yield
    except (
        VWSError,
        OopsAnErrorOccurredPossiblyBadNameError,
        TargetProcessingTimeoutError,
    ) as exc:
        error_message = _get_error_message(exc=exc)
    else:
        return

    click.echo(message=error_message, err=True)
    sys.exit(1)


def base_vws_url_option(command: Callable[..., None]) -> Callable[..., None]:
    """An option decorator for choosing the base VWS URL."""
    click_option_function: Callable[
        [Callable[..., None]],
        Callable[..., None],
    ] = click.option(
        "--base-vws-url",
        type=click.STRING,
        default="https://vws.vuforia.com",
        help="The base URL for the VWS API.",
        show_default=True,
    )

    function: Callable[..., None] = click_option_function(command)
    return function


@click.command(name="get-target-record")
@server_access_key_option
@server_secret_key_option
@target_id_option
@base_vws_url_option
@handle_vws_exceptions()
def get_target_record(
    server_access_key: str,
    server_secret_key: str,
    target_id: str,
    base_vws_url: str,
) -> None:
    """Get a target record.

    \b
    See
    https://developer.vuforia.com/library/web-api/cloud-targets-web-services-api#target-record.
    """
    vws_client = VWS(
        server_access_key=server_access_key,
        server_secret_key=server_secret_key,
        base_vws_url=base_vws_url,
    )
    record = vws_client.get_target_record(target_id=target_id).target_record

    yaml_record = yaml.dump(dataclasses.asdict(record))
    click.echo(message=yaml_record)


@click.command(name="list-targets")
@server_access_key_option
@server_secret_key_option
@handle_vws_exceptions()
@base_vws_url_option
def list_targets(
    server_access_key: str,
    server_secret_key: str,
    base_vws_url: str,
) -> None:
    """List targets.

    \b
    See
    https://developer.vuforia.com/library/web-api/cloud-targets-web-services-api#details-list.
    """
    vws_client = VWS(
        server_access_key=server_access_key,
        server_secret_key=server_secret_key,
        base_vws_url=base_vws_url,
    )
    targets = vws_client.list_targets()
    yaml_list = yaml.dump(targets)
    click.echo(message=yaml_list)


@click.command(name="get-duplicate-targets")
@server_access_key_option
@server_secret_key_option
@target_id_option
@handle_vws_exceptions()
@base_vws_url_option
def get_duplicate_targets(
    server_access_key: str,
    server_secret_key: str,
    target_id: str,
    base_vws_url: str,
) -> None:
    """Get a list of potential duplicate targets.

    \b
    See
    https://developer.vuforia.com/library/web-api/cloud-targets-web-services-api#check.
    """
    vws_client = VWS(
        server_access_key=server_access_key,
        server_secret_key=server_secret_key,
        base_vws_url=base_vws_url,
    )
    record = vws_client.get_duplicate_targets(target_id=target_id)

    yaml_record = yaml.dump(record)
    click.echo(message=yaml_record)


@click.command(name="get-database-summary-report")
@server_access_key_option
@server_secret_key_option
@handle_vws_exceptions()
@base_vws_url_option
def get_database_summary_report(
    server_access_key: str,
    server_secret_key: str,
    base_vws_url: str,
) -> None:
    """Get a database summary report.

    \b
    See
    https://developer.vuforia.com/library/web-api/cloud-targets-web-services-api#summary-report.
    """
    vws_client = VWS(
        server_access_key=server_access_key,
        server_secret_key=server_secret_key,
        base_vws_url=base_vws_url,
    )
    report = vws_client.get_database_summary_report()
    yaml_report = yaml.dump(dataclasses.asdict(report))
    click.echo(message=yaml_report)


@click.command(name="get-target-summary-report")
@server_access_key_option
@server_secret_key_option
@target_id_option
@handle_vws_exceptions()
@base_vws_url_option
def get_target_summary_report(
    server_access_key: str,
    server_secret_key: str,
    target_id: str,
    base_vws_url: str,
) -> None:
    """Get a target summary report.

    \b
    See
    https://developer.vuforia.com/library/web-api/cloud-targets-web-services-api#retrieve-report.
    """
    vws_client = VWS(
        server_access_key=server_access_key,
        server_secret_key=server_secret_key,
        base_vws_url=base_vws_url,
    )
    report = vws_client.get_target_summary_report(target_id=target_id)
    report_dict = dataclasses.asdict(report)
    report_dict["status"] = report_dict["status"].value
    report_dict["upload_date"] = str(report_dict["upload_date"])
    yaml_summary_report = yaml.dump(report_dict)
    click.echo(message=yaml_summary_report)


@click.command(name="delete-target")
@server_access_key_option
@server_secret_key_option
@target_id_option
@handle_vws_exceptions()
@base_vws_url_option
def delete_target(
    server_access_key: str,
    server_secret_key: str,
    target_id: str,
    base_vws_url: str,
) -> None:
    """Delete a target.

    \b
    See
    https://developer.vuforia.com/library/web-api/cloud-targets-web-services-api#delete.
    """
    vws_client = VWS(
        server_access_key=server_access_key,
        server_secret_key=server_secret_key,
        base_vws_url=base_vws_url,
    )

    vws_client.delete_target(target_id=target_id)


@click.command(name="add-target")
@target_width_option(required=True)
@application_metadata_option
@server_access_key_option
@server_secret_key_option
@target_name_option(required=True)
@target_image_option(required=True)
@active_flag_option(allow_none=False)
@handle_vws_exceptions()
@base_vws_url_option
def add_target(
    server_access_key: str,
    server_secret_key: str,
    name: str,
    width: float,
    image_file_path: Path,
    active_flag_choice: ActiveFlagChoice,
    base_vws_url: str,
    application_metadata: str | None = None,
) -> None:
    """Add a target.

    \b
    See
    https://developer.vuforia.com/library/web-api/cloud-targets-web-services-api#add
    """
    vws_client = VWS(
        server_access_key=server_access_key,
        server_secret_key=server_secret_key,
        base_vws_url=base_vws_url,
    )

    image_bytes = image_file_path.read_bytes()
    image = io.BytesIO(image_bytes)

    active_flag = {
        ActiveFlagChoice.TRUE: True,
        ActiveFlagChoice.FALSE: False,
    }[active_flag_choice]

    target_id = vws_client.add_target(
        name=name,
        width=width,
        image=image,
        active_flag=active_flag,
        application_metadata=application_metadata,
    )

    click.echo(message=target_id)


@click.command(name="update-target")
@target_width_option(required=False)
@application_metadata_option
@server_access_key_option
@server_secret_key_option
@target_name_option(required=False)
@target_image_option(required=False)
@active_flag_option(allow_none=True)
@target_id_option
@handle_vws_exceptions()
@base_vws_url_option
def update_target(
    server_access_key: str,
    server_secret_key: str,
    target_id: str,
    image_file_path: Path | None,
    base_vws_url: str,
    name: str | None = None,
    application_metadata: str | None = None,
    active_flag_choice: ActiveFlagChoice | None = None,
    width: float | None = None,
) -> None:
    """Update a target.

    \b
    See
    https://developer.vuforia.com/library/web-api/cloud-targets-web-services-api#update
    """
    vws_client = VWS(
        server_access_key=server_access_key,
        server_secret_key=server_secret_key,
        base_vws_url=base_vws_url,
    )

    if image_file_path is None:
        image = None
    else:
        image_bytes = image_file_path.read_bytes()
        image = io.BytesIO(image_bytes)

    active_flag = {
        ActiveFlagChoice.TRUE: True,
        ActiveFlagChoice.FALSE: False,
        None: None,
    }[active_flag_choice]

    vws_client.update_target(
        name=name,
        target_id=target_id,
        image=image,
        application_metadata=application_metadata,
        active_flag=active_flag,
        width=width,
    )


_SECONDS_BETWEEN_REQUESTS_DEFAULT = 0.2

_SECONDS_BETWEEN_REQUESTS_HELP = (
    "The number of seconds to wait between requests made while polling the "
    "target status. "
    f"We wait {_SECONDS_BETWEEN_REQUESTS_DEFAULT} seconds by default, rather "
    "than less, than that to decrease the number of calls made to the API, to "
    "decrease the likelihood of hitting the request quota."
)

_TIMEOUT_SECONDS_HELP = (
    "The maximum number of seconds to wait for the target to be processed."
)


@click.command(name="wait-for-target-processed")
@click.option(
    "--seconds-between-requests",
    type=click.FloatRange(min=0.05),
    default=_SECONDS_BETWEEN_REQUESTS_DEFAULT,
    help=_SECONDS_BETWEEN_REQUESTS_HELP,
    show_default=True,
)
@click.option(
    "--timeout-seconds",
    type=click.FloatRange(min=0.05),
    default=300,
    help=_TIMEOUT_SECONDS_HELP,
    show_default=True,
)
@server_access_key_option
@server_secret_key_option
@target_id_option
@base_vws_url_option
@handle_vws_exceptions()
def wait_for_target_processed(
    server_access_key: str,
    server_secret_key: str,
    target_id: str,
    seconds_between_requests: float,
    base_vws_url: str,
    timeout_seconds: float,
) -> None:
    """Wait for a target to be "processed". This is done by polling the VWS API."""
    vws_client = VWS(
        server_access_key=server_access_key,
        server_secret_key=server_secret_key,
        base_vws_url=base_vws_url,
    )

    try:
        vws_client.wait_for_target_processed(
            target_id=target_id,
            seconds_between_requests=seconds_between_requests,
            timeout_seconds=timeout_seconds,
        )
<<<<<<< HEAD
    except TargetProcessingTimeout:
        click.echo(
            message=f"Timeout of {timeout_seconds} seconds reached.", err=True
        )
=======
    except TargetProcessingTimeoutError:
        click.echo(f"Timeout of {timeout_seconds} seconds reached.", err=True)
>>>>>>> 302db9fd
        sys.exit(1)<|MERGE_RESOLUTION|>--- conflicted
+++ resolved
@@ -460,13 +460,9 @@
             seconds_between_requests=seconds_between_requests,
             timeout_seconds=timeout_seconds,
         )
-<<<<<<< HEAD
-    except TargetProcessingTimeout:
+    except TargetProcessingTimeoutError:
         click.echo(
-            message=f"Timeout of {timeout_seconds} seconds reached.", err=True
+            message=f"Timeout of {timeout_seconds} seconds reached.",
+            err=True,
         )
-=======
-    except TargetProcessingTimeoutError:
-        click.echo(f"Timeout of {timeout_seconds} seconds reached.", err=True)
->>>>>>> 302db9fd
         sys.exit(1)