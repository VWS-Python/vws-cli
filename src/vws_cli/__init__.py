"""A CLI for Vuforia Web Services."""


from importlib.metadata import PackageNotFoundError, version

import click

# See https://github.com/pypa/setuptools_scm/issues/501 for ``setuptools_scm``
# shipping type stubs.
<<<<<<< HEAD
=======
from setuptools_scm import (  # type: ignore[import-untyped]
    get_version,
)

>>>>>>> aab9d79b
from vws_cli.commands import (
    add_target,
    delete_target,
    get_database_summary_report,
    get_duplicate_targets,
    get_target_record,
    get_target_summary_report,
    list_targets,
    update_target,
    wait_for_target_processed,
)

_CONTEXT_SETTINGS = {"help_option_names": ["-h", "--help"]}

try:
    __version__ = version(__name__)
except PackageNotFoundError:  # pragma: no cover
    # When pkg_resources and git tags are not available,
    # for example in a PyInstaller binary,
    # we write the file ``_setuptools_scm_version.py`` on ``pip install``.
    from ._setuptools_scm_version import __version__


@click.group(name="vws", context_settings=_CONTEXT_SETTINGS)
# We set the ``version`` parameter because in PyInstaller binaries,
# ``pkg_resources`` is not available.
#
# Click uses ``pkg_resources`` to determine the version if it is not given.
@click.version_option(version=__version__)
def vws_group() -> None:
    """Manage a Vuforia Web Services cloud database."""


vws_group.add_command(add_target)
vws_group.add_command(delete_target)
vws_group.add_command(get_database_summary_report)
vws_group.add_command(get_duplicate_targets)
vws_group.add_command(get_target_record)
vws_group.add_command(get_target_summary_report)
vws_group.add_command(list_targets)
vws_group.add_command(update_target)
vws_group.add_command(wait_for_target_processed)<|MERGE_RESOLUTION|>--- conflicted
+++ resolved
@@ -5,15 +5,6 @@
 
 import click
 
-# See https://github.com/pypa/setuptools_scm/issues/501 for ``setuptools_scm``
-# shipping type stubs.
-<<<<<<< HEAD
-=======
-from setuptools_scm import (  # type: ignore[import-untyped]
-    get_version,
-)
-
->>>>>>> aab9d79b
 from vws_cli.commands import (
     add_target,
     delete_target,
