import click
import sys
from typing import Callable
from vws import VWS
from vws.exceptions import UnknownTarget
import yaml


_CONTEXT_SETTINGS = dict(help_option_names=['-h', '--help'])


@click.group(name='vws', context_settings=_CONTEXT_SETTINGS)
# We set the ``version`` parameter because in PyInstaller binaries,
# ``pkg_resources`` is not available.
#
# Click uses ``pkg_resources`` to determine the version if it is not given.
# @click.version_option(version=vws_cli.__version__)
@click.version_option(version='0')
def vws_group() -> None:
    """
    Manage VWS.
<<<<<<< HEAD
    """
=======
    """

def server_access_key_option(
    command: Callable[..., None],
) -> Callable[..., None]:
    """
    An option decorator for XXX.
    """
    click_option_function: Callable[[Callable[..., None]], Callable[..., None]] = click.option(
        '--server-access-key',
        type=str,
        help='XXX',
        required=True,
    )
    function: Callable[..., None] = click_option_function(command)
    return function


def target_id_option(
    command: Callable[..., None],
) -> Callable[..., None]:
    """
    An option decorator for XXX.
    """
    click_option_function: Callable[[Callable[..., None]], Callable[..., None]] = click.option(
        '--target-id',
        type=str,
        help='XXX',
        required=True,
    )
    function: Callable[..., None] = click_option_function(command)
    return function

def server_secret_key_option(
    command: Callable[..., None],
) -> Callable[..., None]:
    """
    An option decorator for XXX.
    """
    click_option_function: Callable[[Callable[..., None]], Callable[..., None]] = click.option(
        '--server-secret-key',
        type=str,
        help='XXX',
        required=True,
    )
    function: Callable[..., None] = click_option_function(command)
    return function


@click.command(name='list-targets')
@server_access_key_option
@server_secret_key_option
def list_targets(
    server_access_key: str,
    server_secret_key: str,
) -> None:
    vws_client = VWS(
        server_access_key=server_access_key,
        server_secret_key=server_secret_key,
    )
    targets = vws_client.list_targets()
    for target_id in targets:
        click.echo(target_id)

@click.command(name='get-database-summary-report')
@server_access_key_option
@server_secret_key_option
def get_database_summary_report(
    server_access_key: str,
    server_secret_key: str,
) -> None:
    vws_client = VWS(
        server_access_key=server_access_key,
        server_secret_key=server_secret_key,
    )
    report = vws_client.get_database_summary_report()
    yaml_report = yaml.dump(report)
    click.echo(yaml_report)

@click.command(name='get-target-record')
@server_access_key_option
@server_secret_key_option
@target_id_option
def get_target_record(
    server_access_key: str,
    server_secret_key: str,
    target_id: str,
) -> None:
    vws_client = VWS(
        server_access_key=server_access_key,
        server_secret_key=server_secret_key,
    )
    try:
        record = vws_client.get_target_record(target_id=target_id)
    except UnknownTarget:
        click.echo(f'Target "{target_id}" does not exist.', err=True)
        sys.exit(1)

    yaml_record = yaml.dump(record)
    click.echo(yaml_record)

vws_group.add_command(list_targets)
vws_group.add_command(get_database_summary_report)
vws_group.add_command(get_target_record)
>>>>>>> 42290467
<|MERGE_RESOLUTION|>--- conflicted
+++ resolved
@@ -19,10 +19,8 @@
 def vws_group() -> None:
     """
     Manage VWS.
-<<<<<<< HEAD
     """
-=======
-    """
+
 
 def server_access_key_option(
     command: Callable[..., None],
@@ -30,7 +28,10 @@
     """
     An option decorator for XXX.
     """
-    click_option_function: Callable[[Callable[..., None]], Callable[..., None]] = click.option(
+    click_option_function: Callable[
+        [Callable[..., None]],
+        Callable[..., None],
+    ] = click.option(
         '--server-access-key',
         type=str,
         help='XXX',
@@ -46,7 +47,10 @@
     """
     An option decorator for XXX.
     """
-    click_option_function: Callable[[Callable[..., None]], Callable[..., None]] = click.option(
+    click_option_function: Callable[
+        [Callable[..., None]],
+        Callable[..., None],
+    ] = click.option(
         '--target-id',
         type=str,
         help='XXX',
@@ -55,13 +59,17 @@
     function: Callable[..., None] = click_option_function(command)
     return function
 
+
 def server_secret_key_option(
     command: Callable[..., None],
 ) -> Callable[..., None]:
     """
     An option decorator for XXX.
     """
-    click_option_function: Callable[[Callable[..., None]], Callable[..., None]] = click.option(
+    click_option_function: Callable[
+        [Callable[..., None]],
+        Callable[..., None],
+    ] = click.option(
         '--server-secret-key',
         type=str,
         help='XXX',
@@ -86,6 +94,7 @@
     for target_id in targets:
         click.echo(target_id)
 
+
 @click.command(name='get-database-summary-report')
 @server_access_key_option
 @server_secret_key_option
@@ -100,6 +109,7 @@
     report = vws_client.get_database_summary_report()
     yaml_report = yaml.dump(report)
     click.echo(yaml_report)
+
 
 @click.command(name='get-target-record')
 @server_access_key_option
@@ -123,7 +133,7 @@
     yaml_record = yaml.dump(record)
     click.echo(yaml_record)
 
+
 vws_group.add_command(list_targets)
 vws_group.add_command(get_database_summary_report)
-vws_group.add_command(get_target_record)
->>>>>>> 42290467
+vws_group.add_command(get_target_record)