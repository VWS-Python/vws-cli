"""
A CLI for the Vuforia Cloud Recognition Service API.
"""

from pathlib import Path
from typing import Callable, Optional

import click
import click_pathlib
from vws import CloudRecoService

from vws_cli import __version__
from vws_cli.options.credentials import (
    client_access_key_option,
    client_secret_key_option,
)


def image_argument(
    command: Optional[Callable[..., None]] = None,
) -> Callable[..., None]:
    """
    An argument decorator for choosing a query image.
    """
    click_option_function = click.argument(
        'image',
        type=click_pathlib.Path(
            exists=True,
            file_okay=True,
            dir_okay=False,
        ),
    )

    return click_option_function(command)

from vws_cli.options.credentials import (
    client_access_key_option,
    client_secret_key_option,
)


@click.command(name='vuforia-cloud-reco')
<<<<<<< HEAD
# We set the ``version`` parameter because in PyInstaller binaries,
# ``pkg_resources`` is not available.
#
# Click uses ``pkg_resources`` to determine the version if it is not given.
@image_argument
@client_access_key_option
@client_secret_key_option
@click.version_option(version=__version__)
def vuforia_cloud_reco(
    image: Path, client_access_key: str, client_secret_key: str
) -> None:
    """
    Make a request to the Vuforia Cloud Recognition Service API.
    """
    client = CloudRecoService(
        client_access_key=client_access_key,
        client_secret_key=client_secret_key
    )
=======
@client_access_key_option
@client_secret_key_option
def vuforia_cloud_reco(client_access_key: str, client_secret_key: str) -> None:
    """
    Make a request to the Vuforia Cloud Recognition Service API.
    """
    assert client_access_key
    assert client_secret_key
>>>>>>> 1425450b
<|MERGE_RESOLUTION|>--- conflicted
+++ resolved
@@ -33,15 +33,9 @@
 
     return click_option_function(command)
 
-from vws_cli.options.credentials import (
-    client_access_key_option,
-    client_secret_key_option,
-)
-
 
 @click.command(name='vuforia-cloud-reco')
-<<<<<<< HEAD
-# We set the ``version`` parameter because in PyInstaller binaries,
+    # We set the ``version`` parameter because in PyInstaller binaries,
 # ``pkg_resources`` is not available.
 #
 # Click uses ``pkg_resources`` to determine the version if it is not given.
@@ -58,14 +52,4 @@
     client = CloudRecoService(
         client_access_key=client_access_key,
         client_secret_key=client_secret_key
-    )
-=======
-@client_access_key_option
-@client_secret_key_option
-def vuforia_cloud_reco(client_access_key: str, client_secret_key: str) -> None:
-    """
-    Make a request to the Vuforia Cloud Recognition Service API.
-    """
-    assert client_access_key
-    assert client_secret_key
->>>>>>> 1425450b
+    )