--- conflicted
+++ resolved
@@ -151,7 +151,6 @@
           user_name: adamtheturtle
           commit_message: Bump VWS CLI Homebrew recipe
 
-<<<<<<< HEAD
       - name: Create Linux binary for Vuforia Cloud Reco
         uses: sayyid5416/pyinstaller@v1
         with:
@@ -174,24 +173,10 @@
           options: --onefile, --name "vws-linux"
           upload_exe_with_name: vws-linux
           clean_checkout: false
-=======
-      - name: Create Linux binaries
-        run: |
-          rm -rf dist/*
-          PYTHONPATH=. uv run --extra=dev admin/release.py
->>>>>>> 9cbfed34
 
       - name: Create a GitHub release
         uses: ncipollo/release-action@v1
         with:
-<<<<<<< HEAD
-          artifacts: dist/vws-linux,dist/vuforia-cloud-reco-linux
-          artifactErrorsFailBuild: true
-          tag: ${{ steps.tag_version.outputs.new_tag }}
-          name: Release ${{ steps.tag_version.outputs.new_tag }}
-          body: ${{ steps.tag_version.outputs.changelog }}
-          makeLatest: true
-=======
           # Use specific artifact names (not a glob) so that we get a clear
           # error if the artifact does not exist for some reason.
           artifacts: dist/vws-linux,dist/vuforia-cloud-reco-linux
@@ -199,5 +184,4 @@
           tag: ${{ steps.tag_version.outputs.new_tag }}
           makeLatest: true
           name: Release ${{ steps.tag_version.outputs.new_tag }}
-          body: ${{ steps.tag_version.outputs.changelog }}
->>>>>>> 9cbfed34
+          body: ${{ steps.tag_version.outputs.changelog }}