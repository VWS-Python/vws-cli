--- conflicted
+++ resolved
@@ -9,13 +9,6 @@
     name: Publish a release
     runs-on: ubuntu-latest
 
-<<<<<<< HEAD
-    strategy:
-      matrix:
-        python-version: ['3.13']
-
-=======
->>>>>>> 172d1693
     # Specifying an environment is strongly recommended by PyPI.
     # See https://github.com/pypa/gh-action-pypi-publish/tree/release/v1/?tab=readme-ov-file#trusted-publishing.
     environment: release
@@ -87,8 +80,6 @@
           git fetch --tags
           git checkout ${{ steps.tag_version.outputs.new_tag }}
 
-<<<<<<< HEAD
-=======
       - name: Create Linux binaries
         run: |
           PYTHONPATH=. uv run --extra=dev admin/release.py
@@ -105,7 +96,6 @@
           name: Release ${{ steps.tag_version.outputs.new_tag }}
           body: ${{ steps.tag_version.outputs.changelog }}
 
->>>>>>> 172d1693
       - name: Build a binary wheel and a source tarball
         run: |
           sudo rm -rf dist/ build/
