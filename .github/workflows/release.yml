---

name: Release

on: workflow_dispatch

jobs:
  build:
    name: Publish a release
    runs-on: ubuntu-latest

    # Specifying an environment is strongly recommended by PyPI.
    # See https://github.com/pypa/gh-action-pypi-publish/tree/release/v1/?tab=readme-ov-file#trusted-publishing.
    environment: release

    permissions:
      # This is needed for PyPI publishing.
      # See https://github.com/pypa/gh-action-pypi-publish/tree/release/v1/?tab=readme-ov-file#trusted-publishing.
      id-token: write
      # This is needed for https://github.com/stefanzweifel/git-auto-commit-action.
      contents: write

    steps:
      - uses: actions/checkout@v4
        with:
          # See
          # https://github.com/stefanzweifel/git-auto-commit-action?tab=readme-ov-file#push-to-protected-branches
          token: ${{ secrets.RELEASE_PAT }}
          # Fetch all history including tags.
          # Needed to find the latest tag.
          #
          # Also, avoids
          # https://github.com/stefanzweifel/git-auto-commit-action/issues/99.
          fetch-depth: 0

      - name: Install uv
        uses: astral-sh/setup-uv@v5

      - name: Calver calculate version
        uses: StephaneBour/actions-calver@master
        id: calver
        with:
          date_format: '%Y.%m.%d'
          release: false
        env:
          GITHUB_TOKEN: ${{ secrets.GITHUB_TOKEN }}

      - name: Get the changelog underline
        id: changelog_underline
        run: |
          underline="$(echo "${{ steps.calver.outputs.release }}" | tr -c '\n' '-')"
          echo "underline=${underline}" >> "$GITHUB_OUTPUT"

      - name: Update changelog
        uses: jacobtomlinson/gha-find-replace@v3
        with:
          find: "Next\n----"
          replace: "Next\n----\n\n${{ steps.calver.outputs.release }}\n${{ steps.changelog_underline.outputs.underline\
            \ }}"
          include: CHANGELOG.rst
          regex: false

      - uses: stefanzweifel/git-auto-commit-action@v5
        id: commit
        with:
          commit_message: Bump CHANGELOG
          file_pattern: CHANGELOG.rst

      - name: Bump version and push tag
        id: tag_version
        uses: mathieudutour/github-tag-action@v6.2
        with:
          github_token: ${{ secrets.GITHUB_TOKEN }}
          custom_tag: ${{ steps.calver.outputs.release }}
          tag_prefix: ''
          commit_sha: ${{ steps.commit.outputs.commit_hash }}

      - name: Checkout the latest tag - the one we just created
        run: |
          git fetch --tags
          git checkout ${{ steps.tag_version.outputs.new_tag }}

      - name: Create Linux binaries
        run: |
          PYTHONPATH=. uv run --extra=dev admin/release.py

      - name: Create a GitHub release
        uses: ncipollo/release-action@v1
        with:
          # Use specific artifact names (not a glob) so that we get a clear
          # error if the artifact does not exist for some reason.
          artifacts: dist/vws-linux,dist/vuforia-cloud-reco-linux
          artifactErrorsFailBuild: true
          tag: ${{ steps.tag_version.outputs.new_tag }}
          makeLatest: true
          name: Release ${{ steps.tag_version.outputs.new_tag }}
          body: ${{ steps.tag_version.outputs.changelog }}

      - name: Build a binary wheel and a source tarball
        run: |
          sudo rm -rf dist/ build/
          uv build --sdist --wheel --out-dir dist/
          uv run --extra=release check-wheel-contents dist/*.whl

      - name: Publish distribution 📦 to PyPI
        # We use PyPI trusted publishing rather than a PyPI API token.
        # See https://github.com/pypa/gh-action-pypi-publish/tree/release/v1/?tab=readme-ov-file#trusted-publishing.
        uses: pypa/gh-action-pypi-publish@release/v1
        with:
          verbose: true

      # We have a race condition.
      # In particular, we push to PyPI and then immediately try to install
      # the pushed version.
      # Here, we give PyPI time to propagate the package.
      - name: Install VWS-CLI from PyPI
        uses: nick-fields/retry@v3
        with:
          timeout_seconds: 5
          max_attempts: 50
          command: uv pip install --refresh vws-cli==${{ steps.calver.outputs.release }}

<<<<<<< HEAD
=======
      - name: Set up Homebrew filename
        id: set-homebrew-filename
        run: |
          echo "filename=vws-cli.rb" >> "$GITHUB_OUTPUT"

>>>>>>> e9ea4954
      # We still hit the race condition, so we have a retry here too.
      - name: Create a Homebrew recipe
        id: homebrew-create
        uses: nick-fields/retry@v3
        with:
<<<<<<< HEAD
          timeout_seconds: 10
          max_attempts: 20
          command: |
            uv run --with="vws-cli==${{ steps.calver.outputs.release }}" --with="homebrew-pypi-poet==0.10" poet --formula vws-cli > ${{ env.FILENAME }}
            echo "HOMEBREW_RECIPE_FILE=${{ env.FILENAME }}" >> "$GITHUB_OUTPUT"
        env:
          FILENAME: vws-cli.rb
=======
          timeout_seconds: 5
          max_attempts: 50
          command: |
            uv run --no-cache --with="vws-cli==${{ steps.calver.outputs.release }}" --with="homebrew-pypi-poet==0.10" poet --formula vws-cli > ${{ steps.set-homebrew-filename.outputs.filename }}
>>>>>>> e9ea4954

      - name: Update Homebrew description
        uses: jacobtomlinson/gha-find-replace@v3
        with:
          find: desc "Shiny new formula"
          replace: desc "CLI for Vuforia Web Services"
          include: ${{ steps.set-homebrew-filename.outputs.filename }}
          regex: false

      - name: Fix Homebrew class name
        uses: jacobtomlinson/gha-find-replace@v3
        with:
          find: class VWSCLI
          replace: class VwsCli
          include: ${{ steps.set-homebrew-filename.outputs.filename }}
          regex: false

      - name: Push Homebrew Recipe
        uses: dmnemec/copy_file_to_another_repo_action@main
        env:
          # See https://github.com/marketplace/actions/github-action-to-push-subdirectories-to-another-repo#usage
          # for how to get this token.
          # I do not yet know how to set this up to work with a
          # "Fine-grained personal access token", only a "Token (classic)" with "repo" settings.
          API_TOKEN_GITHUB: ${{ secrets.HOMEBREW_TAP_GITHUB_TOKEN }}
        with:
          destination_branch: master
          source_file: ${{ steps.set-homebrew-filename.outputs.filename }}
          destination_repo: VWS-Python/homebrew-vws
          user_email: adamdangoor@gmail.com
          user_name: adamtheturtle
          commit_message: Bump VWS CLI Homebrew recipe

      - name: Create Linux binary for Vuforia Cloud Reco
        uses: sayyid5416/pyinstaller@v1
        with:
          python_ver: '3.13'
          pyinstaller_ver: ==6.12.0
          spec: bin/vuforia-cloud-reco.py
          requirements: '`echo vws-cli==${{ steps.tag_version.outputs.new_tag }} >
            requirements.txt && echo requirements.txt`'
          options: --onefile, --name "vuforia-cloud-reco-linux"
          upload_exe_with_name: vuforia-cloud-reco-linux

      - name: Create Linux binary for Vuforia Web Services
        uses: sayyid5416/pyinstaller@v1
        with:
          python_ver: '3.13'
          pyinstaller_ver: ==6.12.0
          spec: bin/vuforia-web-services.py
          requirements: '`echo vws-cli==${{ steps.tag_version.outputs.new_tag }} >
            requirements.txt && echo requirements.txt`'
          options: --onefile, --name "vws-linux"
          upload_exe_with_name: vws-linux
          clean_checkout: false

      - name: Create a GitHub release
        uses: ncipollo/release-action@v1
        with:
          artifacts: dist/vws-linux,dist/vuforia-cloud-reco-linux
          artifactErrorsFailBuild: true
          tag: ${{ steps.tag_version.outputs.new_tag }}
          name: Release ${{ steps.tag_version.outputs.new_tag }}
          body: ${{ steps.tag_version.outputs.changelog }}
          makeLatest: true<|MERGE_RESOLUTION|>--- conflicted
+++ resolved
@@ -120,33 +120,20 @@
           max_attempts: 50
           command: uv pip install --refresh vws-cli==${{ steps.calver.outputs.release }}
 
-<<<<<<< HEAD
-=======
       - name: Set up Homebrew filename
         id: set-homebrew-filename
         run: |
           echo "filename=vws-cli.rb" >> "$GITHUB_OUTPUT"
 
->>>>>>> e9ea4954
       # We still hit the race condition, so we have a retry here too.
       - name: Create a Homebrew recipe
         id: homebrew-create
         uses: nick-fields/retry@v3
         with:
-<<<<<<< HEAD
-          timeout_seconds: 10
-          max_attempts: 20
-          command: |
-            uv run --with="vws-cli==${{ steps.calver.outputs.release }}" --with="homebrew-pypi-poet==0.10" poet --formula vws-cli > ${{ env.FILENAME }}
-            echo "HOMEBREW_RECIPE_FILE=${{ env.FILENAME }}" >> "$GITHUB_OUTPUT"
-        env:
-          FILENAME: vws-cli.rb
-=======
           timeout_seconds: 5
           max_attempts: 50
           command: |
             uv run --no-cache --with="vws-cli==${{ steps.calver.outputs.release }}" --with="homebrew-pypi-poet==0.10" poet --formula vws-cli > ${{ steps.set-homebrew-filename.outputs.filename }}
->>>>>>> e9ea4954
 
       - name: Update Homebrew description
         uses: jacobtomlinson/gha-find-replace@v3
