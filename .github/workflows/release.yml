---

name: Release

on: workflow_dispatch

jobs:
  build:
    name: Publish a release
    runs-on: ubuntu-latest

<<<<<<< HEAD
    strategy:
      matrix:
        python-version: ['3.13']

=======
>>>>>>> f0cffa24
    # Specifying an environment is strongly recommended by PyPI.
    # See https://github.com/pypa/gh-action-pypi-publish/tree/release/v1/?tab=readme-ov-file#trusted-publishing.
    environment: release

    permissions:
      # This is needed for PyPI publishing.
      # See https://github.com/pypa/gh-action-pypi-publish/tree/release/v1/?tab=readme-ov-file#trusted-publishing.
      id-token: write
      # This is needed for https://github.com/stefanzweifel/git-auto-commit-action.
      contents: write

    steps:
      - uses: actions/checkout@v4
        with:
          # See
          # https://github.com/stefanzweifel/git-auto-commit-action?tab=readme-ov-file#push-to-protected-branches
          token: ${{ secrets.RELEASE_PAT }}
          # Fetch all history including tags.
          # Needed to find the latest tag.
          #
          # Also, avoids
          # https://github.com/stefanzweifel/git-auto-commit-action/issues/99.
          fetch-depth: 0

      - name: Install uv
        uses: astral-sh/setup-uv@v5
        with:
          enable-cache: true
          cache-dependency-glob: '**/pyproject.toml'

      - name: Calver calculate version
        uses: StephaneBour/actions-calver@master
        id: calver
        with:
          date_format: '%Y.%m.%d'
          release: false
        env:
          GITHUB_TOKEN: ${{ secrets.GITHUB_TOKEN }}

      - name: Get the changelog underline
        id: changelog_underline
        run: |
          underline="$(echo "${{ steps.calver.outputs.release }}" | tr -c '\n' '-')"
          echo "underline=${underline}" >> "$GITHUB_OUTPUT"

      - name: Update changelog
        uses: jacobtomlinson/gha-find-replace@v3
        with:
          find: "Next\n----"
          replace: "Next\n----\n\n${{ steps.calver.outputs.release }}\n${{ steps.changelog_underline.outputs.underline\
            \ }}"
          include: CHANGELOG.rst
          regex: false

      - uses: stefanzweifel/git-auto-commit-action@v5
        id: commit
        with:
          commit_message: Bump CHANGELOG
          file_pattern: CHANGELOG.rst
          # Error if there are no changes.
          skip_dirty_check: true

      - name: Bump version and push tag
        id: tag_version
        uses: mathieudutour/github-tag-action@v6.2
        with:
          github_token: ${{ secrets.GITHUB_TOKEN }}
          custom_tag: ${{ steps.calver.outputs.release }}
          tag_prefix: ''
          commit_sha: ${{ steps.commit.outputs.commit_hash }}

      - name: Checkout the latest tag - the one we just created
        run: |
          git fetch --tags
          git checkout ${{ steps.tag_version.outputs.new_tag }}

      - name: Build a binary wheel and a source tarball
        id: build-wheel
        run: |
          sudo rm -rf dist/ build/
          git fetch --tags
          git checkout ${{ steps.tag_version.outputs.new_tag }}
          uv build --sdist --wheel --out-dir dist/
          WHEEL="$(ls dist/*.whl)"
          uv run --extra=release check-wheel-contents "${WHEEL}"
          echo "wheel_filename=${WHEEL}" >> "$GITHUB_OUTPUT"

      - name: Publish distribution 📦 to PyPI
        # We use PyPI trusted publishing rather than a PyPI API token.
        # See https://github.com/pypa/gh-action-pypi-publish/tree/release/v1/?tab=readme-ov-file#trusted-publishing.
        uses: pypa/gh-action-pypi-publish@release/v1
        with:
          verbose: true

      # We have a race condition.
      # In particular, we push to PyPI and then immediately try to install
      # the pushed version.
      # Here, we give PyPI time to propagate the package.
      - name: Install package from PyPI
        uses: nick-fields/retry@v3
        with:
          timeout_seconds: 5
          max_attempts: 50
          command: uv pip install --refresh vws-cli==${{ steps.calver.outputs.release }}

      - name: Set up Homebrew filename
        id: set-homebrew-filename
        run: |
          echo "filename=vws-cli.rb" >> "$GITHUB_OUTPUT"

      # We still hit the race condition, so we have a retry here too.
      - name: Create a Homebrew recipe
        id: homebrew-create
        uses: nick-fields/retry@v3
        with:
          timeout_seconds: 5
          max_attempts: 50
          command: |
            uv run --no-cache --with="vws-cli==${{ steps.calver.outputs.release }}" --extra=release poet --formula vws-cli > ${{ steps.set-homebrew-filename.outputs.filename }}

      - name: Update Homebrew description
        uses: jacobtomlinson/gha-find-replace@v3
        with:
          find: desc "Shiny new formula"
          replace: desc "CLI for Vuforia Web Services"
          include: ${{ steps.set-homebrew-filename.outputs.filename }}
          regex: false

      - name: Fix Homebrew class name
        uses: jacobtomlinson/gha-find-replace@v3
        with:
          find: class VWSCLI
          replace: class VwsCli
          include: ${{ steps.set-homebrew-filename.outputs.filename }}
          regex: false

      - name: Push Homebrew Recipe
        uses: dmnemec/copy_file_to_another_repo_action@main
        env:
          # See https://github.com/marketplace/actions/github-action-to-push-subdirectories-to-another-repo#usage
          # for how to get this token.
          # I do not yet know how to set this up to work with a
          # "Fine-grained personal access token", only a "Token (classic)" with "repo" settings.
          API_TOKEN_GITHUB: ${{ secrets.HOMEBREW_TAP_GITHUB_TOKEN }}
        with:
          destination_branch: master
          source_file: ${{ steps.set-homebrew-filename.outputs.filename }}
          destination_repo: VWS-Python/homebrew-vws
          user_email: adamdangoor@gmail.com
          user_name: adamtheturtle
          commit_message: Bump VWS CLI Homebrew recipe

      - name: Create Linux binary for Vuforia Cloud Reco
        uses: sayyid5416/pyinstaller@v1
        with:
          python_ver: '3.13'
          pyinstaller_ver: ==6.12.0
          spec: bin/vuforia-cloud-reco.py
          requirements: '`echo ${{ steps.build-wheel.outputs.wheel_filename }} > requirements.txt
            && echo requirements.txt`'
          options: --onefile, --name "vuforia-cloud-reco-linux"
          upload_exe_with_name: vuforia-cloud-reco-linux
          clean_checkout: false

      - name: Create Linux binary for Vuforia Web Services
        uses: sayyid5416/pyinstaller@v1
        with:
          python_ver: '3.13'
          pyinstaller_ver: ==6.12.0
          spec: bin/vuforia-web-services.py
          requirements: '`echo ${{ steps.build-wheel.outputs.wheel_filename }} > requirements.txt
            && echo requirements.txt`'
          options: --onefile, --name "vws-linux"
          upload_exe_with_name: vws-linux
          clean_checkout: false

      - name: Create a GitHub release
        uses: ncipollo/release-action@v1
        with:
          # Use specific artifact names (not a glob) so that we get a clear
          # error if the artifact does not exist for some reason.
          artifacts: dist/vws-linux,dist/vuforia-cloud-reco-linux
          artifactErrorsFailBuild: true
          tag: ${{ steps.tag_version.outputs.new_tag }}
          makeLatest: true
          name: Release ${{ steps.tag_version.outputs.new_tag }}
          body: ${{ steps.tag_version.outputs.changelog }}<|MERGE_RESOLUTION|>--- conflicted
+++ resolved
@@ -9,13 +9,6 @@
     name: Publish a release
     runs-on: ubuntu-latest
 
-<<<<<<< HEAD
-    strategy:
-      matrix:
-        python-version: ['3.13']
-
-=======
->>>>>>> f0cffa24
     # Specifying an environment is strongly recommended by PyPI.
     # See https://github.com/pypa/gh-action-pypi-publish/tree/release/v1/?tab=readme-ov-file#trusted-publishing.
     environment: release
