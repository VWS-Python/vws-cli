--- conflicted
+++ resolved
@@ -170,34 +170,18 @@
 ]
 license = { file = "LICENSE" }
 authors = [ { name = "Adam Dangoor", email = "adamdangoor@gmail.com"} ]
-requires-python = ">=3.10"
+requires-python = ">=3.12"
 classifiers = [
     "Development Status :: 5 - Production/Stable",
     "Environment :: Web Environment",
-<<<<<<< HEAD
-    "Programming Language :: Python :: 3.12",
-=======
->>>>>>> 626b7ea8
     "License :: OSI Approved :: MIT License",
     "Operating System :: POSIX",
     "Programming Language :: Python :: 3 :: Only",
-    "Programming Language :: Python :: 3.10",
-    "Programming Language :: Python :: 3.11",
     "Programming Language :: Python :: 3.12",
 ]
 dynamic = [
     "version",
 ]
-<<<<<<< HEAD
-description = "A CLI for the Vuforia Web Services (VWS) API."
-dynamic = ["version"]
-keywords = ["vuforia", "vws", "cli"]
-license = { file = "LICENSE" }
-name = "vws_cli"
-readme = { file = "README.rst", content-type = "text/x-rst"}
-requires-python = ">=3.12"
-=======
->>>>>>> 626b7ea8
 dependencies = [
     "click==8.1.7",
     "PyYAML==6.0.1",
