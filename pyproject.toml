--- conflicted
+++ resolved
@@ -158,12 +158,7 @@
 requires = [
      "pip",
      "setuptools",
-<<<<<<< HEAD
      "setuptools_scm[toml]>=8.0.1",
-=======
-     "setuptools-scm-git-archive==1.4",
-     "setuptools_scm[toml]==8.0.4",
->>>>>>> 4f87623e
      "wheel",
  ]
 build-backend = "setuptools.build_meta"
