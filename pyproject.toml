--- conflicted
+++ resolved
@@ -61,17 +61,10 @@
     "sphinx-click==6.0.0",
     "sphinx-inline-tabs==2023.4.21",
     "sphinx-prompt==1.8",
-<<<<<<< HEAD
     "sphinx-substitution-extensions==2024.2.25",
     "sphinxcontrib-spelling==8",
-    "types-docker==7.0.0.20240513",
+    "types-docker==7.0.0.20240515",
     "types-pyyaml==6.0.12.20240311",
-=======
-    "Sphinx-Substitution-Extensions==2024.2.25",
-    "sphinxcontrib.spelling==8",
-    "types-docker==7.0.0.20240515",
-    "types-PyYAML==6.0.12.20240311",
->>>>>>> 111369fe
     "vulture==2.11",
     "vws-python-mock==2024.2.16",
     "vws-test-fixtures==2023.3.5",
