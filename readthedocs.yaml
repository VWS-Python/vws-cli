version: 2

build:
  image: latest

python:
<<<<<<< HEAD
   pip_install: true
   version: 3.7
   extra_requirements:
       - dev
=======
  install: true
    - method: pip
      path: .
      extra_requirements:
        - dev
  version: 3.7
>>>>>>> 50b753e8

sphinx:
  builder: html
  fail_on_warning: true<|MERGE_RESOLUTION|>--- conflicted
+++ resolved
@@ -4,19 +4,12 @@
   image: latest
 
 python:
-<<<<<<< HEAD
-   pip_install: true
-   version: 3.7
-   extra_requirements:
-       - dev
-=======
   install: true
     - method: pip
       path: .
       extra_requirements:
         - dev
   version: 3.7
->>>>>>> 50b753e8
 
 sphinx:
   builder: html
