--- conflicted
+++ resolved
@@ -2,10 +2,6 @@
 Tests for how errors from VWS are handled by the CLI.
 """
 
-<<<<<<< HEAD
-import io
-=======
->>>>>>> 94366f23
 import uuid
 from pathlib import Path
 
@@ -42,10 +38,6 @@
 
 def test_bad_image(
     mock_database: VuforiaDatabase,
-<<<<<<< HEAD
-    vws_client: VWS,
-=======
->>>>>>> 94366f23
     tmp_path: Path,
 ) -> None:
     """
@@ -71,7 +63,6 @@
     assert result.exit_code == 1
     expected_stderr = 'Image corrupted or format not supported.\n'
     assert result.stderr == expected_stderr
-<<<<<<< HEAD
     assert result.stdout == ''
 
 
@@ -153,7 +144,4 @@
 ) -> None:
     """
     XXX
-    """
-=======
-    assert result.stdout == ''
->>>>>>> 94366f23
+    """