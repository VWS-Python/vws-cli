--- conflicted
+++ resolved
@@ -2,20 +2,12 @@
 Test for the Cloud Reco Service commands.
 """
 
-<<<<<<< HEAD
 import io
 import uuid
 from pathlib import Path
+from typing import List
 
 import yaml
-from click.testing import CliRunner
-from mock_vws.database import VuforiaDatabase
-=======
-import uuid
-from pathlib import Path
->>>>>>> ce348089
-from typing import List
-
 from click.testing import CliRunner
 from mock_vws.database import VuforiaDatabase
 
@@ -29,31 +21,19 @@
 
     def test_no_matches(
         self,
-<<<<<<< HEAD
         high_quality_image: io.BytesIO,
         tmp_path: Path,
         mock_database: VuforiaDatabase,
-=======
-        mock_database: VuforiaDatabase,
-        tmp_path: Path,
->>>>>>> ce348089
     ) -> None:
         """
         An empty list is returned if there are no matches.
         """
         runner = CliRunner(mix_stderr=False)
-<<<<<<< HEAD
         new_file = tmp_path / uuid.uuid4().hex
         image_data = high_quality_image.getvalue()
         new_file.write_bytes(data=image_data)
         commands: List[str] = [
             str(new_file),
-=======
-        file_path = tmp_path / uuid.uuid4().hex
-        file_path.touch()
-        commands: List[str] = [
-            str(file_path),
->>>>>>> ce348089
             '--client-access-key',
             mock_database.client_access_key,
             '--client-secret-key',
@@ -76,13 +56,20 @@
     def test_matches(
         self,
         tmp_path: Path,
-        high_quality_image: io.BytesIO
+        high_quality_image: io.BytesIO,
+        mock_database: VuforiaDatabase,
     ) -> None:
         runner = CliRunner(mix_stderr=False)
         new_file = tmp_path / uuid.uuid4().hex
         image_data = high_quality_image.getvalue()
         new_file.write_bytes(data=image_data)
-        commands = [str(new_file)]
+        commands = [
+            str(new_file),
+            '--client-access-key',
+            mock_database.client_access_key,
+            '--client-secret-key',
+            mock_database.client_secret_key,
+        ]
         result = runner.invoke(
             vuforia_cloud_reco,
             commands,
