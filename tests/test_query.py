"""
Test for the Cloud Reco Service commands.
"""

import io
import uuid
from pathlib import Path
from textwrap import dedent
from typing import List

import yaml
from click.testing import CliRunner
from mock_vws.database import VuforiaDatabase
from vws import VWS

from vws_cli.query import vuforia_cloud_reco


class TestQuery:
    """
    Tests for making image queries.
    """

    def test_no_matches(
        self,
        mock_database: VuforiaDatabase,
        tmp_path: Path,
        high_quality_image: io.BytesIO,
    ) -> None:
        """
        An empty list is returned if there are no matches.
        """
        runner = CliRunner(mix_stderr=False)
        new_file = tmp_path / uuid.uuid4().hex
        image_data = high_quality_image.getvalue()
        new_file.write_bytes(data=image_data)
        commands: List[str] = [
            str(new_file),
            '--client-access-key',
            mock_database.client_access_key,
            '--client-secret-key',
            mock_database.client_secret_key,
        ]
        result = runner.invoke(
            vuforia_cloud_reco,
            commands,
            catch_exceptions=False,
        )
        assert result.exit_code == 0
        result_data = yaml.load(result.stdout, Loader=yaml.FullLoader)
        assert result_data == []

    def test_matches(
        self,
        tmp_path: Path,
        high_quality_image: io.BytesIO,
        vws_client: VWS,
        mock_database: VuforiaDatabase,
    ) -> None:
        """
        Details of matching targets are shown.
        """
        name = uuid.uuid4().hex
        target_id = vws_client.add_target(
            name=name,
            width=1,
            image=high_quality_image,
            active_flag=True,
            application_metadata=None,
        )
        vws_client.wait_for_target_processed(target_id=target_id)

        runner = CliRunner(mix_stderr=False)
        new_file = tmp_path / uuid.uuid4().hex
        image_data = high_quality_image.getvalue()
        new_file.write_bytes(data=image_data)
        commands = [
            str(new_file),
            '--client-access-key',
            mock_database.client_access_key,
            '--client-secret-key',
            mock_database.client_secret_key,
        ]
        result = runner.invoke(
            vuforia_cloud_reco,
            commands,
            catch_exceptions=False,
        )
        assert result.exit_code == 0
        result_data = yaml.load(result.stdout, Loader=yaml.FullLoader)
        [matching_target] = result_data
        target_timestamp = matching_target['target_data']['target_timestamp']
        expected_result_data = {
            'target_data': {
                'application_metadata': None,
                'name': name,
                'target_timestamp': target_timestamp,
            },
            'target_id': target_id,
        }
        assert matching_target == expected_result_data

    def test_image_file_is_dir(
        self,
        tmp_path: Path,
        mock_database: VuforiaDatabase,
    ) -> None:
        """
        An appropriate error is given if the given image file path points to a
        directory.
        """
        runner = CliRunner(mix_stderr=False)
        commands: List[str] = [
            str(tmp_path),
            '--client-access-key',
            mock_database.client_access_key,
            '--client-secret-key',
            mock_database.client_secret_key,
        ]
        result = runner.invoke(
            vuforia_cloud_reco,
            commands,
            catch_exceptions=False,
        )
        assert result.exit_code == 2
        assert result.stdout == ''
        expected_stderr = dedent(
            f"""\
            Usage: vuforia-cloud-reco [OPTIONS] IMAGE
            Try "vuforia-cloud-reco --help" for help.

            Error: Invalid value for "IMAGE": File "{tmp_path}" is a directory.
            """,  # noqa: E501
        )
        assert result.stderr == expected_stderr

    def test_relative_path(
        self,
        tmp_path: Path,
        mock_database: VuforiaDatabase,
        high_quality_image: io.BytesIO,
    ) -> None:
        """
        Image file paths are resolved.
        """
        runner = CliRunner(mix_stderr=False)
        new_filename = uuid.uuid4().hex
        original_image_file = tmp_path / 'foo'
        image_data = high_quality_image.getvalue()
        original_image_file.write_bytes(image_data)
        commands: List[str] = [
            str(new_filename),
            '--client-access-key',
            mock_database.client_access_key,
            '--client-secret-key',
            mock_database.client_secret_key,
        ]
        with runner.isolated_filesystem():
            new_file = Path(new_filename)
            new_file.symlink_to(original_image_file)
            result = runner.invoke(
                vuforia_cloud_reco,
                commands,
                catch_exceptions=False,
            )

        assert result.exit_code == 0
        result_data = yaml.load(result.stdout, Loader=yaml.FullLoader)
        assert result_data == []

    def test_image_file_does_not_exist(
        self,
        mock_database: VuforiaDatabase,
        tmp_path: Path,
    ) -> None:
        """
        An appropriate error is given if the given image file does not exist.
        """
        runner = CliRunner(mix_stderr=False)
        does_not_exist_file = tmp_path / uuid.uuid4().hex
        commands: List[str] = [
            str(does_not_exist_file),
            '--client-access-key',
            mock_database.client_access_key,
            '--client-secret-key',
            mock_database.client_secret_key,
        ]
        result = runner.invoke(
            vuforia_cloud_reco,
            commands,
            catch_exceptions=False,
        )
        assert result.exit_code == 2
        assert result.stdout == ''
        expected_stderr = dedent(
            f"""\
            Usage: vuforia-cloud-reco [OPTIONS] IMAGE
            Try "vuforia-cloud-reco --help" for help.

            Error: Invalid value for "IMAGE": File "{does_not_exist_file}" does not exist.
            """,  # noqa: E501
        )
        assert result.stderr == expected_stderr


def test_version() -> None:
    """
    ``vuforia-cloud-reco --version`` shows the version.
    """
    runner = CliRunner(mix_stderr=False)
    commands = ['--version']
    result = runner.invoke(
        vuforia_cloud_reco,
        commands,
        catch_exceptions=False,
    )
    assert result.exit_code == 0
    assert result.stdout.startswith('vuforia-cloud-reco, version ')


class TestMaxNumResults:
    """
    Tests for the ``--max-num-results`` option.
    """

    def test_default(
        self,
        vws_client: VWS,
        high_quality_image: io.BytesIO,
        tmp_path: Path,
        mock_database: VuforiaDatabase,
    ) -> None:
        """
        By default the maximum number of results is 1.
        """
        runner = CliRunner(mix_stderr=False)
        target_id = vws_client.add_target(
            name=uuid.uuid4().hex,
            width=1,
            image=high_quality_image,
            active_flag=True,
            application_metadata=None,
        )
        target_id_2 = vws_client.add_target(
            name=uuid.uuid4().hex,
            width=1,
            image=high_quality_image,
            active_flag=True,
            application_metadata=None,
        )
        vws_client.wait_for_target_processed(target_id=target_id)
        vws_client.wait_for_target_processed(target_id=target_id_2)

        new_file = tmp_path / uuid.uuid4().hex
        image_data = high_quality_image.getvalue()
        new_file.write_bytes(data=image_data)
        commands = [
            str(new_file),
            '--client-access-key',
            mock_database.client_access_key,
            '--client-secret-key',
            mock_database.client_secret_key,
        ]
        result = runner.invoke(
            vuforia_cloud_reco,
            commands,
            catch_exceptions=False,
        )
        assert result.exit_code == 0
        result_data = yaml.load(result.stdout, Loader=yaml.FullLoader)
        assert len(result_data) == 1

    def test_custom(
        self,
        vws_client: VWS,
        high_quality_image: io.BytesIO,
        tmp_path: Path,
        mock_database: VuforiaDatabase,
    ) -> None:
        """
        It is possible to set a custom ``--max-num-results``.
        """
        runner = CliRunner(mix_stderr=False)
        target_id = vws_client.add_target(
            name=uuid.uuid4().hex,
            width=1,
            image=high_quality_image,
            active_flag=True,
            application_metadata=None,
        )
        target_id_2 = vws_client.add_target(
            name=uuid.uuid4().hex,
            width=1,
            image=high_quality_image,
            active_flag=True,
            application_metadata=None,
        )
        target_id_3 = vws_client.add_target(
            name=uuid.uuid4().hex,
            width=1,
            image=high_quality_image,
            active_flag=True,
            application_metadata=None,
        )
        vws_client.wait_for_target_processed(target_id=target_id)
        vws_client.wait_for_target_processed(target_id=target_id_2)
        vws_client.wait_for_target_processed(target_id=target_id_3)

        new_file = tmp_path / uuid.uuid4().hex
        image_data = high_quality_image.getvalue()
        new_file.write_bytes(data=image_data)
        commands = [
            str(new_file),
            '--max-num-results',
            str(2),
            '--client-access-key',
            mock_database.client_access_key,
            '--client-secret-key',
            mock_database.client_secret_key,
        ]
        result = runner.invoke(
            vuforia_cloud_reco,
            commands,
            catch_exceptions=False,
        )
        assert result.exit_code == 0
        result_data = yaml.load(result.stdout, Loader=yaml.FullLoader)
        assert len(result_data) == 2

    def test_out_of_range(
        self,
        high_quality_image: io.BytesIO,
        tmp_path: Path,
        mock_database: VuforiaDatabase,
    ) -> None:
        """
        ``--max-num-results`` must be between 1 and 50.
        """
        runner = CliRunner(mix_stderr=False)
        new_file = tmp_path / uuid.uuid4().hex
        image_data = high_quality_image.getvalue()
        new_file.write_bytes(data=image_data)
        commands = [
            str(new_file),
            '--max-num-results',
            str(0),
            '--client-access-key',
            mock_database.client_access_key,
            '--client-secret-key',
            mock_database.client_secret_key,
        ]
        result = runner.invoke(
            vuforia_cloud_reco,
            commands,
            catch_exceptions=False,
        )
        assert result.exit_code == 2
        expected_stderr_substring = (
            'Error: Invalid value for "--max-num-results": 0 is not in the '
            'valid range of 1 to 50.'
        )
        assert expected_stderr_substring in result.stderr


class TestIncludeTargetData:
    """
    Tests for the ``--include-target-data`` option.
    """

    def test_default(
        self,
        vws_client: VWS,
        high_quality_image: io.BytesIO,
        tmp_path: Path,
        mock_database: VuforiaDatabase,
    ) -> None:
        """
        By default, target data is only returned in the top match.
        """
        runner = CliRunner(mix_stderr=False)
        target_id = vws_client.add_target(
            name=uuid.uuid4().hex,
            width=1,
            image=high_quality_image,
            active_flag=True,
            application_metadata=None,
        )
        target_id_2 = vws_client.add_target(
            name=uuid.uuid4().hex,
            width=1,
            image=high_quality_image,
            active_flag=True,
            application_metadata=None,
        )
        vws_client.wait_for_target_processed(target_id=target_id)
        vws_client.wait_for_target_processed(target_id=target_id_2)
        new_file = tmp_path / uuid.uuid4().hex
        image_data = high_quality_image.getvalue()
        new_file.write_bytes(data=image_data)
        commands = [
            str(new_file),
            '--max-num-results',
            str(2),
            '--client-access-key',
            mock_database.client_access_key,
            '--client-secret-key',
            mock_database.client_secret_key,
        ]
        result = runner.invoke(
            vuforia_cloud_reco,
            commands,
            catch_exceptions=False,
        )
        assert result.exit_code == 0
<<<<<<< HEAD


    def test_top(
        self,
        vws_client: VWS,
        high_quality_image: io.BytesIO,
        tmp_path: Path,
        mock_database: VuforiaDatabase,
    ) -> None:
        """
        When 'top' is given, target data is only returned in the top match.
        """
        runner = CliRunner(mix_stderr=False)
        target_id = vws_client.add_target(
            name=uuid.uuid4().hex,
            width=1,
            image=high_quality_image,
            active_flag=True,
            application_metadata=None,
        )
        target_id_2 = vws_client.add_target(
            name=uuid.uuid4().hex,
            width=1,
            image=high_quality_image,
            active_flag=True,
            application_metadata=None,
        )
        vws_client.wait_for_target_processed(target_id=target_id)
        vws_client.wait_for_target_processed(target_id=target_id_2)
        new_file = tmp_path / uuid.uuid4().hex
        image_data = high_quality_image.getvalue()
        new_file.write_bytes(data=image_data)
        commands = [
            str(new_file),
            '--max-num-results',
            str(2),
            '--include-target-data',
            'top',
            '--client-access-key',
            mock_database.client_access_key,
            '--client-secret-key',
            mock_database.client_secret_key,
        ]
        result = runner.invoke(
            vuforia_cloud_reco,
            commands,
            catch_exceptions=False,
        )
        assert result.exit_code == 0

    def test_none(
        self,
        vws_client: VWS,
        high_quality_image: io.BytesIO,
        tmp_path: Path,
        mock_database: VuforiaDatabase,
    ) -> None:
        """
        When 'none' is given, target data is not returned in any match.
        """
        runner = CliRunner(mix_stderr=False)
        target_id = vws_client.add_target(
            name=uuid.uuid4().hex,
            width=1,
            image=high_quality_image,
            active_flag=True,
            application_metadata=None,
        )
        target_id_2 = vws_client.add_target(
            name=uuid.uuid4().hex,
            width=1,
            image=high_quality_image,
            active_flag=True,
            application_metadata=None,
        )
        vws_client.wait_for_target_processed(target_id=target_id)
        vws_client.wait_for_target_processed(target_id=target_id_2)
        new_file = tmp_path / uuid.uuid4().hex
        image_data = high_quality_image.getvalue()
        new_file.write_bytes(data=image_data)
        commands = [
            str(new_file),
            '--max-num-results',
            str(2),
            '--include-target-data',
            'none',
            '--client-access-key',
            mock_database.client_access_key,
            '--client-secret-key',
            mock_database.client_secret_key,
        ]
        result = runner.invoke(
            vuforia_cloud_reco,
            commands,
            catch_exceptions=False,
        )
        assert result.exit_code == 0

    def test_all(
        self,
        vws_client: VWS,
        high_quality_image: io.BytesIO,
        tmp_path: Path,
        mock_database: VuforiaDatabase,
    ) -> None:
        """
        When 'all' is given, target data is returned in all matches.
        """
        runner = CliRunner(mix_stderr=False)
        target_id = vws_client.add_target(
            name=uuid.uuid4().hex,
            width=1,
            image=high_quality_image,
            active_flag=True,
            application_metadata=None,
        )
        target_id_2 = vws_client.add_target(
            name=uuid.uuid4().hex,
            width=1,
            image=high_quality_image,
            active_flag=True,
            application_metadata=None,
        )
        vws_client.wait_for_target_processed(target_id=target_id)
        vws_client.wait_for_target_processed(target_id=target_id_2)
        new_file = tmp_path / uuid.uuid4().hex
        image_data = high_quality_image.getvalue()
        new_file.write_bytes(data=image_data)

        commands = [
            str(new_file),
            '--max-num-results',
            str(2),
            '--include-target-data',
            'all',
            '--client-access-key',
            mock_database.client_access_key,
            '--client-secret-key',
            mock_database.client_secret_key,
        ]
        result = runner.invoke(
            vuforia_cloud_reco,
            commands,
            catch_exceptions=False,
        )
        assert result.exit_code == 0

    def test_other(
        self,
        vws_client: VWS,
        high_quality_image: io.BytesIO,
        tmp_path: Path,
        mock_database: VuforiaDatabase,
    ) -> None:
        """
        When a string other than 'top', 'all', or 'none' is given, an error is
        shown.
        """
        runner = CliRunner(mix_stderr=False)
        new_file = tmp_path / uuid.uuid4().hex
        image_data = high_quality_image.getvalue()
        new_file.write_bytes(data=image_data)
        commands = [
            str(new_file),
            '--max-num-results',
            str(2),
            '--include-target-data',
            'other',
            '--client-access-key',
            mock_database.client_access_key,
            '--client-secret-key',
            mock_database.client_secret_key,
        ]
        result = runner.invoke(
            vuforia_cloud_reco,
            commands,
            catch_exceptions=False,
        )
        assert result.exit_code == 1
        expected_stderr = ''
        assert result.stderr == expected_stderr
=======
        matches = yaml.load(result.stdout, Loader=yaml.FullLoader)
        top_match, second_match = matches
        assert 'target_data' in top_match
        assert 'target_data' not in second_match
>>>>>>> 6500691f
<|MERGE_RESOLUTION|>--- conflicted
+++ resolved
@@ -412,191 +412,188 @@
             catch_exceptions=False,
         )
         assert result.exit_code == 0
-<<<<<<< HEAD
-
-
-    def test_top(
-        self,
-        vws_client: VWS,
-        high_quality_image: io.BytesIO,
-        tmp_path: Path,
-        mock_database: VuforiaDatabase,
-    ) -> None:
-        """
-        When 'top' is given, target data is only returned in the top match.
-        """
-        runner = CliRunner(mix_stderr=False)
-        target_id = vws_client.add_target(
-            name=uuid.uuid4().hex,
-            width=1,
-            image=high_quality_image,
-            active_flag=True,
-            application_metadata=None,
-        )
-        target_id_2 = vws_client.add_target(
-            name=uuid.uuid4().hex,
-            width=1,
-            image=high_quality_image,
-            active_flag=True,
-            application_metadata=None,
-        )
-        vws_client.wait_for_target_processed(target_id=target_id)
-        vws_client.wait_for_target_processed(target_id=target_id_2)
-        new_file = tmp_path / uuid.uuid4().hex
-        image_data = high_quality_image.getvalue()
-        new_file.write_bytes(data=image_data)
-        commands = [
-            str(new_file),
-            '--max-num-results',
-            str(2),
-            '--include-target-data',
-            'top',
-            '--client-access-key',
-            mock_database.client_access_key,
-            '--client-secret-key',
-            mock_database.client_secret_key,
-        ]
-        result = runner.invoke(
-            vuforia_cloud_reco,
-            commands,
-            catch_exceptions=False,
-        )
-        assert result.exit_code == 0
-
-    def test_none(
-        self,
-        vws_client: VWS,
-        high_quality_image: io.BytesIO,
-        tmp_path: Path,
-        mock_database: VuforiaDatabase,
-    ) -> None:
-        """
-        When 'none' is given, target data is not returned in any match.
-        """
-        runner = CliRunner(mix_stderr=False)
-        target_id = vws_client.add_target(
-            name=uuid.uuid4().hex,
-            width=1,
-            image=high_quality_image,
-            active_flag=True,
-            application_metadata=None,
-        )
-        target_id_2 = vws_client.add_target(
-            name=uuid.uuid4().hex,
-            width=1,
-            image=high_quality_image,
-            active_flag=True,
-            application_metadata=None,
-        )
-        vws_client.wait_for_target_processed(target_id=target_id)
-        vws_client.wait_for_target_processed(target_id=target_id_2)
-        new_file = tmp_path / uuid.uuid4().hex
-        image_data = high_quality_image.getvalue()
-        new_file.write_bytes(data=image_data)
-        commands = [
-            str(new_file),
-            '--max-num-results',
-            str(2),
-            '--include-target-data',
-            'none',
-            '--client-access-key',
-            mock_database.client_access_key,
-            '--client-secret-key',
-            mock_database.client_secret_key,
-        ]
-        result = runner.invoke(
-            vuforia_cloud_reco,
-            commands,
-            catch_exceptions=False,
-        )
-        assert result.exit_code == 0
-
-    def test_all(
-        self,
-        vws_client: VWS,
-        high_quality_image: io.BytesIO,
-        tmp_path: Path,
-        mock_database: VuforiaDatabase,
-    ) -> None:
-        """
-        When 'all' is given, target data is returned in all matches.
-        """
-        runner = CliRunner(mix_stderr=False)
-        target_id = vws_client.add_target(
-            name=uuid.uuid4().hex,
-            width=1,
-            image=high_quality_image,
-            active_flag=True,
-            application_metadata=None,
-        )
-        target_id_2 = vws_client.add_target(
-            name=uuid.uuid4().hex,
-            width=1,
-            image=high_quality_image,
-            active_flag=True,
-            application_metadata=None,
-        )
-        vws_client.wait_for_target_processed(target_id=target_id)
-        vws_client.wait_for_target_processed(target_id=target_id_2)
-        new_file = tmp_path / uuid.uuid4().hex
-        image_data = high_quality_image.getvalue()
-        new_file.write_bytes(data=image_data)
-
-        commands = [
-            str(new_file),
-            '--max-num-results',
-            str(2),
-            '--include-target-data',
-            'all',
-            '--client-access-key',
-            mock_database.client_access_key,
-            '--client-secret-key',
-            mock_database.client_secret_key,
-        ]
-        result = runner.invoke(
-            vuforia_cloud_reco,
-            commands,
-            catch_exceptions=False,
-        )
-        assert result.exit_code == 0
-
-    def test_other(
-        self,
-        vws_client: VWS,
-        high_quality_image: io.BytesIO,
-        tmp_path: Path,
-        mock_database: VuforiaDatabase,
-    ) -> None:
-        """
-        When a string other than 'top', 'all', or 'none' is given, an error is
-        shown.
-        """
-        runner = CliRunner(mix_stderr=False)
-        new_file = tmp_path / uuid.uuid4().hex
-        image_data = high_quality_image.getvalue()
-        new_file.write_bytes(data=image_data)
-        commands = [
-            str(new_file),
-            '--max-num-results',
-            str(2),
-            '--include-target-data',
-            'other',
-            '--client-access-key',
-            mock_database.client_access_key,
-            '--client-secret-key',
-            mock_database.client_secret_key,
-        ]
-        result = runner.invoke(
-            vuforia_cloud_reco,
-            commands,
-            catch_exceptions=False,
-        )
-        assert result.exit_code == 1
-        expected_stderr = ''
-        assert result.stderr == expected_stderr
-=======
         matches = yaml.load(result.stdout, Loader=yaml.FullLoader)
         top_match, second_match = matches
         assert 'target_data' in top_match
         assert 'target_data' not in second_match
->>>>>>> 6500691f
+
+
+    def test_top(
+        self,
+        vws_client: VWS,
+        high_quality_image: io.BytesIO,
+        tmp_path: Path,
+        mock_database: VuforiaDatabase,
+    ) -> None:
+        """
+        When 'top' is given, target data is only returned in the top match.
+        """
+        runner = CliRunner(mix_stderr=False)
+        target_id = vws_client.add_target(
+            name=uuid.uuid4().hex,
+            width=1,
+            image=high_quality_image,
+            active_flag=True,
+            application_metadata=None,
+        )
+        target_id_2 = vws_client.add_target(
+            name=uuid.uuid4().hex,
+            width=1,
+            image=high_quality_image,
+            active_flag=True,
+            application_metadata=None,
+        )
+        vws_client.wait_for_target_processed(target_id=target_id)
+        vws_client.wait_for_target_processed(target_id=target_id_2)
+        new_file = tmp_path / uuid.uuid4().hex
+        image_data = high_quality_image.getvalue()
+        new_file.write_bytes(data=image_data)
+        commands = [
+            str(new_file),
+            '--max-num-results',
+            str(2),
+            '--include-target-data',
+            'top',
+            '--client-access-key',
+            mock_database.client_access_key,
+            '--client-secret-key',
+            mock_database.client_secret_key,
+        ]
+        result = runner.invoke(
+            vuforia_cloud_reco,
+            commands,
+            catch_exceptions=False,
+        )
+        assert result.exit_code == 0
+
+    def test_none(
+        self,
+        vws_client: VWS,
+        high_quality_image: io.BytesIO,
+        tmp_path: Path,
+        mock_database: VuforiaDatabase,
+    ) -> None:
+        """
+        When 'none' is given, target data is not returned in any match.
+        """
+        runner = CliRunner(mix_stderr=False)
+        target_id = vws_client.add_target(
+            name=uuid.uuid4().hex,
+            width=1,
+            image=high_quality_image,
+            active_flag=True,
+            application_metadata=None,
+        )
+        target_id_2 = vws_client.add_target(
+            name=uuid.uuid4().hex,
+            width=1,
+            image=high_quality_image,
+            active_flag=True,
+            application_metadata=None,
+        )
+        vws_client.wait_for_target_processed(target_id=target_id)
+        vws_client.wait_for_target_processed(target_id=target_id_2)
+        new_file = tmp_path / uuid.uuid4().hex
+        image_data = high_quality_image.getvalue()
+        new_file.write_bytes(data=image_data)
+        commands = [
+            str(new_file),
+            '--max-num-results',
+            str(2),
+            '--include-target-data',
+            'none',
+            '--client-access-key',
+            mock_database.client_access_key,
+            '--client-secret-key',
+            mock_database.client_secret_key,
+        ]
+        result = runner.invoke(
+            vuforia_cloud_reco,
+            commands,
+            catch_exceptions=False,
+        )
+        assert result.exit_code == 0
+
+    def test_all(
+        self,
+        vws_client: VWS,
+        high_quality_image: io.BytesIO,
+        tmp_path: Path,
+        mock_database: VuforiaDatabase,
+    ) -> None:
+        """
+        When 'all' is given, target data is returned in all matches.
+        """
+        runner = CliRunner(mix_stderr=False)
+        target_id = vws_client.add_target(
+            name=uuid.uuid4().hex,
+            width=1,
+            image=high_quality_image,
+            active_flag=True,
+            application_metadata=None,
+        )
+        target_id_2 = vws_client.add_target(
+            name=uuid.uuid4().hex,
+            width=1,
+            image=high_quality_image,
+            active_flag=True,
+            application_metadata=None,
+        )
+        vws_client.wait_for_target_processed(target_id=target_id)
+        vws_client.wait_for_target_processed(target_id=target_id_2)
+        new_file = tmp_path / uuid.uuid4().hex
+        image_data = high_quality_image.getvalue()
+        new_file.write_bytes(data=image_data)
+
+        commands = [
+            str(new_file),
+            '--max-num-results',
+            str(2),
+            '--include-target-data',
+            'all',
+            '--client-access-key',
+            mock_database.client_access_key,
+            '--client-secret-key',
+            mock_database.client_secret_key,
+        ]
+        result = runner.invoke(
+            vuforia_cloud_reco,
+            commands,
+            catch_exceptions=False,
+        )
+        assert result.exit_code == 0
+
+    def test_other(
+        self,
+        vws_client: VWS,
+        high_quality_image: io.BytesIO,
+        tmp_path: Path,
+        mock_database: VuforiaDatabase,
+    ) -> None:
+        """
+        When a string other than 'top', 'all', or 'none' is given, an error is
+        shown.
+        """
+        runner = CliRunner(mix_stderr=False)
+        new_file = tmp_path / uuid.uuid4().hex
+        image_data = high_quality_image.getvalue()
+        new_file.write_bytes(data=image_data)
+        commands = [
+            str(new_file),
+            '--max-num-results',
+            str(2),
+            '--include-target-data',
+            'other',
+            '--client-access-key',
+            mock_database.client_access_key,
+            '--client-secret-key',
+            mock_database.client_secret_key,
+        ]
+        result = runner.invoke(
+            vuforia_cloud_reco,
+            commands,
+            catch_exceptions=False,
+        )
+        assert result.exit_code == 1
+        expected_stderr = ''
+        assert result.stderr == expected_stderr