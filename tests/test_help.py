"""
Tests for the VWS CLI help.
"""

import os
from pathlib import Path
from typing import List

import pytest
from click.testing import CliRunner

from vws_cli import vws_group
from vws_cli.query import vuforia_cloud_reco

_SUBCOMMANDS = [[item] for item in vws_group.commands.keys()]
_BASE_COMMAND: List[List[str]] = [[]]
_COMMANDS = _BASE_COMMAND + _SUBCOMMANDS


@pytest.mark.parametrize(
    'command',
    _COMMANDS,
    ids=[str(cmd) for cmd in _COMMANDS],
)
def test_vws_command_help(command: List[str]) -> None:
    """
    Expected help text is shown for ``vws`` commands.

    This help text is defined in files.
    To update these files, run the command ``bash admin/update_cli_tests.sh``.
    """
    runner = CliRunner()
    arguments = command + ['--help']
    result = runner.invoke(vws_group, arguments, catch_exceptions=False)
    assert result.exit_code == 0
    help_output_filename = '-'.join(['vws'] + command) + '.txt'
    help_outputs_dir = Path(__file__).parent / 'help_outputs'
    expected_help_file = help_outputs_dir / help_output_filename
    try:
        expected_help = expected_help_file.read_text()
        assert result.output == expected_help
    except (AssertionError, FileNotFoundError):  # pragma: no cover
        if os.getenv('FIX_CLI_TESTS') == '1':
            help_outputs_dir.mkdir(exist_ok=True)
            expected_help_file.touch()
            expected_help_file.write_text(result.output)
        else:
            raise


def test_query_help() -> None:
    """
<<<<<<< HEAD
    XXX
=======
    Expected help text is shown for the ``vuforia-cloud-reco`` command.

    This help text is defined in files.
    To update these files, run the command ``bash admin/update_cli_tests.sh``.
>>>>>>> 2e0a330d
    """
    runner = CliRunner()
    arguments = ['--help']
    result = runner.invoke(
<<<<<<< HEAD
        vuforia_cloud_reco, arguments, catch_exceptions=False
=======
        vuforia_cloud_reco,
        arguments,
        catch_exceptions=False,
>>>>>>> 2e0a330d
    )
    assert result.exit_code == 0
    help_output_filename = 'vuforia_cloud_reco.txt'
    help_outputs_dir = Path(__file__).parent / 'help_outputs'
    expected_help_file = help_outputs_dir / help_output_filename
    try:
        expected_help = expected_help_file.read_text()
        assert result.output == expected_help
    except (AssertionError, FileNotFoundError):  # pragma: no cover
        if os.getenv('FIX_CLI_TESTS') == '1':
            help_outputs_dir.mkdir(exist_ok=True)
            expected_help_file.touch()
            expected_help_file.write_text(result.output)
        else:
            raise<|MERGE_RESOLUTION|>--- conflicted
+++ resolved
@@ -50,25 +50,17 @@
 
 def test_query_help() -> None:
     """
-<<<<<<< HEAD
-    XXX
-=======
     Expected help text is shown for the ``vuforia-cloud-reco`` command.
 
     This help text is defined in files.
     To update these files, run the command ``bash admin/update_cli_tests.sh``.
->>>>>>> 2e0a330d
     """
     runner = CliRunner()
     arguments = ['--help']
     result = runner.invoke(
-<<<<<<< HEAD
-        vuforia_cloud_reco, arguments, catch_exceptions=False
-=======
         vuforia_cloud_reco,
         arguments,
         catch_exceptions=False,
->>>>>>> 2e0a330d
     )
     assert result.exit_code == 0
     help_output_filename = 'vuforia_cloud_reco.txt'
