"""
Tests for VWS CLI commands.
"""

import base64
import io
import random
import uuid
from pathlib import Path
from textwrap import dedent

import pytest
import yaml
from click.testing import CliRunner
from mock_vws import MockVWS
from mock_vws.database import VuforiaDatabase
from vws import VWS, CloudRecoService

from vws_cli import vws_group


def test_get_database_summary_report(
    mock_database: VuforiaDatabase,
    vws_client: VWS,
    high_quality_image: io.BytesIO,
) -> None:
    """
    It is possible to get a database summary report.
    """
    runner = CliRunner()
    for name in ('a', 'b'):
        vws_client.add_target(
            name=name,
            width=1,
            image=high_quality_image,
            active_flag=True,
            application_metadata=None,
        )

    commands = [
        'get-database-summary-report',
        '--server-access-key',
        mock_database.server_access_key,
        '--server-secret-key',
        mock_database.server_secret_key,
    ]
    result = runner.invoke(vws_group, commands, catch_exceptions=False)
    assert result.exit_code == 0
    result_data = yaml.load(result.stdout, Loader=yaml.FullLoader)
    expected_result_data = {
        'active_images': 0,
        'current_month_recos': 0,
        'failed_images': 0,
        'inactive_images': 0,
        'name': mock_database.database_name,
        'previous_month_recos': 0,
        'processing_images': 2,
        'reco_threshold': 1000,
        'request_quota': 100000,
        'request_usage': 0,
        'result_code': 'Success',
        'target_quota': 1000,
        'total_recos': 0,
        'transaction_id': result_data['transaction_id'],
    }
    assert result_data == expected_result_data


def test_list_targets(
    mock_database: VuforiaDatabase,
    vws_client: VWS,
    high_quality_image: io.BytesIO,
) -> None:
    """
    It is possible to get a list of targets in the database.
    """
    runner = CliRunner()
    target_id_1 = vws_client.add_target(
        name='x1',
        width=1,
        image=high_quality_image,
        active_flag=True,
        application_metadata=None,
    )
    target_id_2 = vws_client.add_target(
        name='x2',
        width=1,
        image=high_quality_image,
        active_flag=True,
        application_metadata=None,
    )
    commands = [
        'list-targets',
        '--server-access-key',
        mock_database.server_access_key,
        '--server-secret-key',
        mock_database.server_secret_key,
    ]
    result = runner.invoke(vws_group, commands, catch_exceptions=False)
    assert result.exit_code == 0
    expected = dedent(
        f"""\
        {target_id_1}
        {target_id_2}
        """,
    )
    assert result.stdout == expected


def test_get_target_record(
    mock_database: VuforiaDatabase,
    vws_client: VWS,
    high_quality_image: io.BytesIO,
) -> None:
    """
    It is possible to get a target record.
    """
    runner = CliRunner()
    target_id = vws_client.add_target(
        name='x',
        width=1,
        image=high_quality_image,
        active_flag=True,
        application_metadata=None,
    )
    commands = [
        'get-target-record',
        '--target-id',
        target_id,
        '--server-access-key',
        mock_database.server_access_key,
        '--server-secret-key',
        mock_database.server_secret_key,
    ]
    result = runner.invoke(vws_group, commands, catch_exceptions=False)
    assert result.exit_code == 0
    result_data = yaml.load(result.stdout, Loader=yaml.FullLoader)
    expected_result_data = {
        'active_flag': True,
        'name': 'x',
        'reco_rating': '',
        'target_id': target_id,
        'tracking_rating': -1,
        'width': 1,
    }
    assert result_data == expected_result_data


def test_get_target_summary_report(
    mock_database: VuforiaDatabase,
    vws_client: VWS,
    high_quality_image: io.BytesIO,
) -> None:
    """
    It is possible to get a target summary report.
    """
    runner = CliRunner()
    target_id = vws_client.add_target(
        name='x',
        width=1,
        image=high_quality_image,
        active_flag=True,
        application_metadata=None,
    )
    commands = [
        'get-target-summary-report',
        '--target-id',
        target_id,
        '--server-access-key',
        mock_database.server_access_key,
        '--server-secret-key',
        mock_database.server_secret_key,
    ]
    result = runner.invoke(vws_group, commands, catch_exceptions=False)
    assert result.exit_code == 0
    result_data = yaml.load(result.stdout, Loader=yaml.FullLoader)
    expected_result_data = {
        'active_flag': True,
        'current_month_recos': 0,
        'database_name': mock_database.database_name,
        'previous_month_recos': 0,
        'result_code': 'Success',
        'status': 'processing',
        'target_name': 'x',
        'total_recos': 0,
        'tracking_rating': -1,
        'transaction_id': result_data['transaction_id'],
        'upload_date': result_data['upload_date'],
    }
    assert result_data == expected_result_data


def test_delete_target(
    mock_database: VuforiaDatabase,
    vws_client: VWS,
    high_quality_image: io.BytesIO,
) -> None:
    """
    It is possible to delete a target.
    """
    runner = CliRunner()
    target_id = vws_client.add_target(
        name='x',
        width=1,
        image=high_quality_image,
        active_flag=True,
        application_metadata=None,
    )
    assert vws_client.list_targets() == [target_id]
    commands = [
        'delete-target',
        '--target-id',
        target_id,
        '--server-access-key',
        mock_database.server_access_key,
        '--server-secret-key',
        mock_database.server_secret_key,
    ]
    vws_client.wait_for_target_processed(target_id=target_id)
    result = runner.invoke(vws_group, commands, catch_exceptions=False)
    assert result.exit_code == 0
    assert result.stdout == ''
    assert vws_client.list_targets() == []


def test_get_duplicate_targets(
    mock_database: VuforiaDatabase,
    vws_client: VWS,
    high_quality_image: io.BytesIO,
) -> None:
    """
    It is possible to get a list of duplicate targets.
    """
    runner = CliRunner()
    target_id = vws_client.add_target(
        name='x',
        width=1,
        image=high_quality_image,
        active_flag=True,
        application_metadata=None,
    )
    target_id_2 = vws_client.add_target(
        name='x2',
        width=1,
        image=high_quality_image,
        active_flag=True,
        application_metadata=None,
    )

    vws_client.wait_for_target_processed(target_id)
    vws_client.wait_for_target_processed(target_id_2)

    commands = [
        'get-duplicate-targets',
        '--target-id',
        target_id,
        '--server-access-key',
        mock_database.server_access_key,
        '--server-secret-key',
        mock_database.server_secret_key,
    ]
    result = runner.invoke(vws_group, commands, catch_exceptions=False)
    assert result.exit_code == 0
    result_data = yaml.load(result.stdout, Loader=yaml.FullLoader)
    expected_result_data = [target_id_2]
    assert result_data == expected_result_data


class TestAddTarget:
    """
    Tests for ``vws add-target``.
    """

    def test_add_target(
        self,
        mock_database: VuforiaDatabase,
        vws_client: VWS,
        high_quality_image: io.BytesIO,
        tmp_path: Path,
        cloud_reco_client: CloudRecoService,
    ) -> None:
        """
        It is possible to add a target.
        """
        runner = CliRunner()
        new_file = tmp_path / uuid.uuid4().hex
        name = uuid.uuid4().hex
        image_data = high_quality_image.getvalue()
        new_file.write_bytes(data=image_data)
        width = random.uniform(a=0.01, b=50)
        commands = [
            'add-target',
            '--name',
            name,
            '--width',
            str(width),
            '--image',
            str(new_file),
            '--server-access-key',
            mock_database.server_access_key,
            '--server-secret-key',
            mock_database.server_secret_key,
        ]
        result = runner.invoke(vws_group, commands, catch_exceptions=False)
        assert result.exit_code == 0

        target_id = result.stdout.strip()
        target_record = vws_client.get_target_record(target_id=target_id)
        assert target_record['name'] == name
        assert target_record['width'] == width
        assert target_record['active_flag'] is True
        vws_client.wait_for_target_processed(target_id=target_id)

        [query_result] = cloud_reco_client.query(image=high_quality_image)
        assert query_result['target_id'] == target_id
        assert query_result['target_data']['application_metadata'] is None

    def test_image_file_does_not_exist(
        self,
        mock_database: VuforiaDatabase,
        tmp_path: Path,
    ) -> None:
        """
        An appropriate error is given if the given image file does not exist.
        """
        runner = CliRunner(mix_stderr=False)
        does_not_exist_file = tmp_path / uuid.uuid4().hex
        commands = [
            'add-target',
            '--name',
            'foo',
            '--width',
            '1',
            '--image',
            str(does_not_exist_file),
            '--server-access-key',
            mock_database.server_access_key,
            '--server-secret-key',
            mock_database.server_secret_key,
        ]
        result = runner.invoke(vws_group, commands, catch_exceptions=False)
        assert result.exit_code == 2
        assert result.stdout == ''
        expected_stderr = dedent(
            f"""\
            Usage: vws add-target [OPTIONS]
            Try "vws add-target -h" for help.

            Error: Invalid value for "--image": File "{does_not_exist_file}" does not exist.
            """,  # noqa: E501
        )
        assert result.stderr == expected_stderr

    def test_image_file_is_dir(
        self,
        mock_database: VuforiaDatabase,
        tmp_path: Path,
    ) -> None:
        """
        An appropriate error is given if the given image file path points to a
        directory.
        """
        runner = CliRunner(mix_stderr=False)
        commands = [
            'add-target',
            '--name',
            'foo',
            '--width',
            '1',
            '--image',
            str(tmp_path),
            '--server-access-key',
            mock_database.server_access_key,
            '--server-secret-key',
            mock_database.server_secret_key,
        ]
        result = runner.invoke(vws_group, commands, catch_exceptions=False)
        assert result.exit_code == 2
        assert result.stdout == ''
        expected_stderr = dedent(
            f"""\
            Usage: vws add-target [OPTIONS]
            Try "vws add-target -h" for help.

            Error: Invalid value for "--image": File "{tmp_path}" is a directory.
            """,  # noqa: E501
        )
        assert result.stderr == expected_stderr

    def test_relative_path(
        self,
        mock_database: VuforiaDatabase,
        vws_client: VWS,
        high_quality_image: io.BytesIO,
        tmp_path: Path,
    ) -> None:
        """
        Image file paths are resolved.
        """
        runner = CliRunner(mix_stderr=False)
        new_filename = uuid.uuid4().hex
        original_image_file = tmp_path / 'foo'
        image_data = high_quality_image.getvalue()
        original_image_file.write_bytes(image_data)
        name = uuid.uuid4().hex
        commands = [
            'add-target',
            '--name',
            name,
            '--width',
            '1',
            '--image',
            new_filename,
            '--server-access-key',
            mock_database.server_access_key,
            '--server-secret-key',
            mock_database.server_secret_key,
        ]
        with runner.isolated_filesystem():
            new_file = Path(new_filename)
            new_file.symlink_to(original_image_file)
            result = runner.invoke(vws_group, commands, catch_exceptions=False)
        assert result.exit_code == 0
        target_id = result.stdout.strip()
        target_record = vws_client.get_target_record(target_id=target_id)
        assert target_record['name'] == name

    def test_custom_metadata(
        self,
        mock_database: VuforiaDatabase,
        cloud_reco_client: CloudRecoService,
        vws_client: VWS,
        tmp_path: Path,
        high_quality_image: io.BytesIO,
    ) -> None:
        """
        Custom metadata can be given.
        """
        runner = CliRunner()
        new_file = tmp_path / uuid.uuid4().hex
        name = uuid.uuid4().hex
        image_data = high_quality_image.getvalue()
        new_file.write_bytes(data=image_data)
        application_metadata = uuid.uuid4().hex
        metadata_bytes = application_metadata.encode('ascii')
        base64_encoded_metadata_bytes = base64.b64encode(metadata_bytes)
        base64_encoded_metadata = base64_encoded_metadata_bytes.decode('ascii')
        commands = [
            'add-target',
            '--name',
            name,
            '--width',
            '0.1',
            '--image',
            str(new_file),
            '--application-metadata',
            base64_encoded_metadata,
            '--server-access-key',
            mock_database.server_access_key,
            '--server-secret-key',
            mock_database.server_secret_key,
        ]
        result = runner.invoke(vws_group, commands, catch_exceptions=False)
        assert result.exit_code == 0
        target_id = result.stdout.strip()
        vws_client.wait_for_target_processed(target_id=target_id)
        [query_result] = cloud_reco_client.query(image=high_quality_image)
        assert query_result['target_id'] == target_id
        query_metadata = query_result['target_data']['application_metadata']
        assert query_metadata == base64_encoded_metadata

    @pytest.mark.parametrize(
        'active_flag_given,active_flag_expected',
        [
            ('true', True),
            ('false', False),
        ],
    )
    def test_custom_active_flag(
        self,
        mock_database: VuforiaDatabase,
        vws_client: VWS,
        high_quality_image: io.BytesIO,
        tmp_path: Path,
        active_flag_given: str,
        active_flag_expected: bool,
    ) -> None:
        """
        The Active Flag of the new target can be chosen.
        """
        runner = CliRunner()
        new_file = tmp_path / uuid.uuid4().hex
        image_data = high_quality_image.getvalue()
        new_file.write_bytes(data=image_data)
        commands = [
            'add-target',
            '--name',
            'foo',
            '--width',
            '0.1',
            '--image',
            str(new_file),
            '--active-flag',
            active_flag_given,
            '--server-access-key',
            mock_database.server_access_key,
            '--server-secret-key',
            mock_database.server_secret_key,
        ]
        result = runner.invoke(vws_group, commands, catch_exceptions=False)
        assert result.exit_code == 0

        target_id = result.stdout.strip()
        target_record = vws_client.get_target_record(target_id=target_id)
        assert target_record['active_flag'] is active_flag_expected


class TestWaitForTargetProcessed:
    """
    Tests for ``vws wait-for-target-processed``.
    """

    def test_wait_for_target_processed(
        self,
        mock_database: VuforiaDatabase,
        vws_client: VWS,
        high_quality_image: io.BytesIO,
    ) -> None:
        """
        It is possible to use a command to wait for a target to be processed.
        """
        runner = CliRunner()
        target_id = vws_client.add_target(
            name='x',
            width=1,
            image=high_quality_image,
            active_flag=True,
            application_metadata=None,
        )
        report = vws_client.get_target_summary_report(target_id=target_id)
        assert report['status'] == 'processing'
        commands = [
            'wait-for-target-processed',
            '--target-id',
            target_id,
            '--server-access-key',
            mock_database.server_access_key,
            '--server-secret-key',
            mock_database.server_secret_key,
        ]
        result = runner.invoke(vws_group, commands, catch_exceptions=False)
        assert result.exit_code == 0
        assert result.stdout == ''
        report = vws_client.get_target_summary_report(target_id=target_id)
        assert report['status'] != 'processing'

    def test_default_seconds_between_requests(
        self,
        high_quality_image: io.BytesIO,
    ) -> None:
        """
        By default, 0.2 seconds are waited between polling requests.
        """
        runner = CliRunner()
        with MockVWS(processing_time_seconds=0.5) as mock:
            mock_database = VuforiaDatabase()
            mock.add_database(database=mock_database)
            vws_client = VWS(
                server_access_key=mock_database.server_access_key,
                server_secret_key=mock_database.server_secret_key,
            )

            target_id = vws_client.add_target(
                name='x',
                width=1,
                image=high_quality_image,
                active_flag=True,
                application_metadata=None,
            )

            commands = [
                'wait-for-target-processed',
                '--target-id',
                target_id,
                '--server-access-key',
                mock_database.server_access_key,
                '--server-secret-key',
                mock_database.server_secret_key,
            ]
            result = runner.invoke(vws_group, commands, catch_exceptions=False)
            assert result.exit_code == 0
            assert result.stdout == ''
            report = vws_client.get_database_summary_report()
            expected_requests = (
                # Add target request
                1 +
                # Database summary request
                1 +
                # Initial request
                1 +
                # Request after 0.2 seconds - not processed
                1 +
                # Request after 0.4 seconds - not processed
                # This assumes that there is less than 0.1 seconds taken
                # between the start of the target processing and the start of
                # waiting for the target to be processed.
                1 +
                # Request after 0.6 seconds - processed
                1
            )
            # At the time of writing there is a bug which prevents request
            # usage from being tracked so we cannot track this.
            expected_requests = 0
            assert report['request_usage'] == expected_requests

    def test_custom_seconds_between_requests(
        self,
        high_quality_image: io.BytesIO,
    ) -> None:
        """
        It is possible to customize the time waited between polling requests.
        """
        runner = CliRunner()
        with MockVWS(processing_time_seconds=0.5) as mock:
            mock_database = VuforiaDatabase()
            mock.add_database(database=mock_database)
            vws_client = VWS(
                server_access_key=mock_database.server_access_key,
                server_secret_key=mock_database.server_secret_key,
            )

            target_id = vws_client.add_target(
                name='x',
                width=1,
                image=high_quality_image,
                active_flag=True,
                application_metadata=None,
            )

            commands = [
                'wait-for-target-processed',
                '--target-id',
                target_id,
                '--seconds-between-requests',
                '0.3',
                '--server-access-key',
                mock_database.server_access_key,
                '--server-secret-key',
                mock_database.server_secret_key,
            ]
            result = runner.invoke(vws_group, commands, catch_exceptions=False)
            assert result.exit_code == 0
            assert result.stdout == ''
            report = vws_client.get_database_summary_report()
            expected_requests = (
                # Add target request
                1 +
                # Database summary request
                1 +
                # Initial request
                1 +
                # Request after 0.3 seconds - not processed
                # This assumes that there is less than 0.2 seconds taken
                # between the start of the target processing and the start of
                # waiting for the target to be processed.
                1 +
                # Request after 0.6 seconds - processed
                1
            )
            # At the time of writing there is a bug which prevents request
            # usage from being tracked so we cannot track this.
            expected_requests = 0
            assert report['request_usage'] == expected_requests

    def test_custom_seconds_too_small(
        self,
        mock_database: VuforiaDatabase,
    ) -> None:
        """
        The minimum valid value for ``--seconds-between-requests`` is 0.05
        seconds.
        """
        runner = CliRunner(mix_stderr=False)
        commands = [
            'wait-for-target-processed',
            '--target-id',
            'x',
            '--seconds-between-requests',
            '0.01',
            '--server-access-key',
            mock_database.server_access_key,
            '--server-secret-key',
            mock_database.server_secret_key,
        ]
        result = runner.invoke(vws_group, commands, catch_exceptions=False)
        assert result.exit_code != 0
        assert result.stdout == ''
        expected_substring = (
            '0.01 is smaller than the minimum valid value 0.05'
        )
        assert expected_substring in result.stderr

    def test_custom_timeout(
        self,
        high_quality_image: io.BytesIO,
    ) -> None:
        """
        It is possible to set a maximum timeout.
        """
        runner = CliRunner(mix_stderr=False)
        with MockVWS(processing_time_seconds=0.5) as mock:
            mock_database = VuforiaDatabase()
            mock.add_database(database=mock_database)
            vws_client = VWS(
                server_access_key=mock_database.server_access_key,
                server_secret_key=mock_database.server_secret_key,
            )

            target_id = vws_client.add_target(
                name='x',
                width=1,
                image=high_quality_image,
                active_flag=True,
                application_metadata=None,
            )

            report = vws_client.get_target_summary_report(target_id=target_id)
            assert report['status'] == 'processing'

            commands = [
                'wait-for-target-processed',
                '--target-id',
                target_id,
                '--timeout-seconds',
                '0.1',
                '--server-access-key',
                mock_database.server_access_key,
                '--server-secret-key',
                mock_database.server_secret_key,
            ]
            result = runner.invoke(vws_group, commands, catch_exceptions=False)
            assert result.exit_code != 0
            assert result.stderr == 'Timeout of 0.1 seconds reached.\n'

            commands = [
                'wait-for-target-processed',
                '--target-id',
                target_id,
                '--timeout-seconds',
                '0.5',
                '--server-access-key',
                mock_database.server_access_key,
                '--server-secret-key',
                mock_database.server_secret_key,
            ]
            result = runner.invoke(vws_group, commands, catch_exceptions=False)
            assert result.exit_code == 0
            report = vws_client.get_target_summary_report(target_id=target_id)
            assert report['status'] != 'processing'

    def test_custom_timeout_too_small(
        self,
        mock_database: VuforiaDatabase,
    ) -> None:
        """
        The minimum valid value for ``--timeout-seconds`` is 0.05 seconds.
        """
        runner = CliRunner(mix_stderr=False)
        commands = [
            'wait-for-target-processed',
            '--target-id',
            'x',
            '--timeout-seconds',
            '0.01',
            '--server-access-key',
            mock_database.server_access_key,
            '--server-secret-key',
            mock_database.server_secret_key,
        ]
        result = runner.invoke(vws_group, commands, catch_exceptions=False)
        assert result.exit_code != 0
        expected_substring = (
            '0.01 is smaller than the minimum valid value 0.05'
        )
        assert expected_substring in result.stderr


class TestUpdateTarget:
    """
    Tests for ``vws update-target``.
    """

<<<<<<< HEAD
    def test_update_target(
        self,
        mock_database: VuforiaDatabase,
        vws_client: VWS,
        high_quality_image: io.BytesIO,
        tmp_path: Path,
        cloud_reco_client: CloudRecoService,
        different_high_quality_image: io.BytesIO,
    ) -> None:
        """
        It is possible to update a target.
        """
        runner = CliRunner(mix_stderr=False)
        old_name = uuid.uuid4().hex
        old_width = random.uniform(a=0.01, b=50)
        target_id = vws_client.add_target(
            name=old_name,
            width=old_width,
            image=high_quality_image,
            active_flag=True,
            application_metadata=None,
        )
        vws_client.wait_for_target_processed(target_id=target_id)
        new_application_metadata = base64.b64encode(b'a').decode('ascii')
        new_name = uuid.uuid4().hex
        new_width = random.uniform(a=0.01, b=50)
        new_image_file = tmp_path / uuid.uuid4().hex
        new_image_data = different_high_quality_image.getvalue()
        new_image_file.write_bytes(data=new_image_data)

        commands = [
            'update-target',
            '--target-id',
            target_id,
            '--name',
            new_name,
            '--width',
            str(new_width),
            '--image',
            str(new_image_file),
            '--active-flag',
            'true',
            '--application-metadata',
            new_application_metadata,
            '--server-access-key',
            mock_database.server_access_key,
            '--server-secret-key',
            mock_database.server_secret_key,
        ]
        result = runner.invoke(vws_group, commands, catch_exceptions=False)
        assert result.exit_code == 0
        assert result.stdout == ''

        vws_client.wait_for_target_processed(target_id=target_id)
        [
            matching_target,
        ] = cloud_reco_client.query(image=different_high_quality_image)
        assert matching_target['target_id'] == target_id
        query_target_data = matching_target['target_data']
        query_metadata = query_target_data['application_metadata']
        assert query_metadata == new_application_metadata

        commands = [
            'update-target',
            '--target-id',
            target_id,
            '--active-flag',
            'false',
            '--server-access-key',
            mock_database.server_access_key,
            '--server-secret-key',
            mock_database.server_secret_key,
        ]
        result = runner.invoke(vws_group, commands, catch_exceptions=False)
        assert result.exit_code == 0
        assert result.stdout == ''

        target_details = vws_client.get_target_record(target_id=target_id)
        assert target_details['name'] == new_name
        assert target_details['width'] == new_width
        assert not target_details['active_flag']


=======
>>>>>>> 0caa8950
    def test_no_fields_given(
        self,
        mock_database: VuforiaDatabase,
        vws_client: VWS,
        high_quality_image: io.BytesIO,
<<<<<<< HEAD
        tmp_path: Path,
        cloud_reco_client: CloudRecoService,
=======
>>>>>>> 0caa8950
    ) -> None:
        """
        It is possible to give no update fields.
        """
        runner = CliRunner(mix_stderr=False)
        old_name = uuid.uuid4().hex
        old_width = random.uniform(a=0.01, b=50)
        target_id = vws_client.add_target(
            name=old_name,
            width=old_width,
            image=high_quality_image,
            active_flag=True,
            application_metadata=None,
        )
        vws_client.wait_for_target_processed(target_id=target_id)

        commands = [
            'update-target',
            '--target-id',
            target_id,
            '--server-access-key',
            mock_database.server_access_key,
            '--server-secret-key',
            mock_database.server_secret_key,
        ]
        result = runner.invoke(vws_group, commands, catch_exceptions=False)
        assert result.exit_code == 0
<<<<<<< HEAD
        assert result.stdout == ''

    def test_image_file_does_not_exist(
        self,
        mock_database: VuforiaDatabase,
        vws_client: VWS,
        high_quality_image: io.BytesIO,
        tmp_path: Path,
        cloud_reco_client: CloudRecoService,
    ) -> None:
        """
        An appropriate error is given if the given image file does not exist.
        """
        pass

    def test_image_file_is_dir(
        self,
        mock_database: VuforiaDatabase,
        vws_client: VWS,
        high_quality_image: io.BytesIO,
        tmp_path: Path,
        cloud_reco_client: CloudRecoService,
    ) -> None:
        """
        An appropriate error is given if the given image file path points to a
        directory.
        """
        pass

    def test_relative_path(
        self,
        mock_database: VuforiaDatabase,
        vws_client: VWS,
        high_quality_image: io.BytesIO,
        tmp_path: Path,
        cloud_reco_client: CloudRecoService,
    ) -> None:
        """
        Image file paths are resolved.
        """
        pass
=======
        assert result.stdout == ''
>>>>>>> 0caa8950
<|MERGE_RESOLUTION|>--- conflicted
+++ resolved
@@ -790,7 +790,6 @@
     Tests for ``vws update-target``.
     """
 
-<<<<<<< HEAD
     def test_update_target(
         self,
         mock_database: VuforiaDatabase,
@@ -874,18 +873,11 @@
         assert not target_details['active_flag']
 
 
-=======
->>>>>>> 0caa8950
     def test_no_fields_given(
         self,
         mock_database: VuforiaDatabase,
         vws_client: VWS,
         high_quality_image: io.BytesIO,
-<<<<<<< HEAD
-        tmp_path: Path,
-        cloud_reco_client: CloudRecoService,
-=======
->>>>>>> 0caa8950
     ) -> None:
         """
         It is possible to give no update fields.
@@ -913,7 +905,6 @@
         ]
         result = runner.invoke(vws_group, commands, catch_exceptions=False)
         assert result.exit_code == 0
-<<<<<<< HEAD
         assert result.stdout == ''
 
     def test_image_file_does_not_exist(
@@ -954,7 +945,4 @@
         """
         Image file paths are resolved.
         """
-        pass
-=======
-        assert result.stdout == ''
->>>>>>> 0caa8950
+        pass